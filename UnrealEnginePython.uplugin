{
	"FileVersion": 3,
	"Version": 1,
	"VersionName": "1.0",
	"FriendlyName": "UnrealEnginePython",
	"Description": "Embed a Python VM in your project",
	"Category": "Scripting Languages",
	"CreatedBy": "Roberto De Ioris",
	"CreatedByURL": "",
	"DocsURL": "",
	"MarketplaceURL": "",
	"SupportURL": "",
	"EnabledByDefault": true,
	"CanContainContent": true,
	"IsBetaVersion": true,
	"Installed": false,
	"Modules": [
		{
			"Name": "UnrealEnginePython",
<<<<<<< HEAD
			"Type": "Runtime",
			"LoadingPhase": "Default"
=======
			"Type": "Editor",
			"LoadingPhase": "PreDefault"
>>>>>>> 080faa94
		},
		{
			"Name": "PythonConsole",
			"Type": "Editor",
			"LoadingPhase": "PostDefault"
		},
		{
			"Name" : "PythonEditor",
			"Type" : "Editor",
			"LoadingPhase": "PostDefault"
		}
	]
}<|MERGE_RESOLUTION|>--- conflicted
+++ resolved
@@ -17,13 +17,8 @@
 	"Modules": [
 		{
 			"Name": "UnrealEnginePython",
-<<<<<<< HEAD
-			"Type": "Runtime",
+			"Type": "Editor",
 			"LoadingPhase": "Default"
-=======
-			"Type": "Editor",
-			"LoadingPhase": "PreDefault"
->>>>>>> 080faa94
 		},
 		{
 			"Name": "PythonConsole",
