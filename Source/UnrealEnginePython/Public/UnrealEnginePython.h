// Copyright 20Tab S.r.l.

#pragma once

#if defined(__clang__)
#pragma clang diagnostic ignored "-Wdelete-non-virtual-dtor"
#endif


//#define UEPY_MEMORY_DEBUG	1

<<<<<<< HEAD
#undef _POSIX_C_SOURCE
#undef _XOPEN_SOURCE

#if defined(UNREAL_ENGINE_PYTHON_ON_MAC)
=======



#include "CoreMinimal.h"
#include "ModuleManager.h"
#include "Styling/SlateStyle.h"
#include "UObject/ScriptMacros.h"
#include "Runtime/Launch/Resources/Version.h"

#if PLATFORM_MAC
>>>>>>> 4dbf21c2
#include <Headers/Python.h>
#include <Headers/structmember.h>
#elif PLATFORM_LINUX
#include <Python.h>
#include <structmember.h>
#elif PLATFORM_WINDOWS
#include <include/pyconfig.h>
#ifndef SIZEOF_PID_T
#define SIZEOF_PID_T 4
#endif
#include <include/Python.h>
#include <include/structmember.h>
#endif

<<<<<<< HEAD

#include "CoreMinimal.h"
#include "Modules/ModuleManager.h"
#include "Styling/SlateStyle.h"
#include "UObject/ScriptMacros.h"
#include "Runtime/Launch/Resources/Version.h"

=======
>>>>>>> 4dbf21c2
typedef struct
{
	PyObject_HEAD
		/* Type-specific fields go here. */
		UObject *ue_object;
	// reference to proxy class (can be null)
	PyObject *py_proxy;
	// the __dict__
	PyObject *py_dict;
	// if true RemoveFromRoot will be called at object destruction time
	int auto_rooted;
} ue_PyUObject;

UNREALENGINEPYTHON_API void ue_py_register_magic_module(char *name, PyObject *(*)());
UNREALENGINEPYTHON_API PyObject *ue_py_register_module(const char *);

#if ENGINE_MINOR_VERSION >= 18
#define FStringAssetReference FSoftObjectPath
#endif

#define ue_py_check(py_u) if (!FUnrealEnginePythonHouseKeeper::Get()->IsValidPyUObject(py_u))\
	return PyErr_Format(PyExc_Exception, "PyUObject is in invalid state")

#define ue_py_check_int(py_u) if (!FUnrealEnginePythonHouseKeeper::Get()->IsValidPyUObject(py_u))\
	{\
		PyErr_SetString(PyExc_Exception, "PyUObject is in invalid state");\
		return -1;\
	}


const char *UEPyUnicode_AsUTF8(PyObject *py_str);

#if PY_MAJOR_VERSION < 3
int PyGILState_Check();
#endif
bool PyUnicodeOrString_Check(PyObject *py_obj);

UNREALENGINEPYTHON_API void unreal_engine_py_log_error();
UNREALENGINEPYTHON_API ue_PyUObject *ue_get_python_uobject(UObject *);
UNREALENGINEPYTHON_API ue_PyUObject *ue_get_python_uobject_inc(UObject *);

#define Py_RETURN_UOBJECT(py_uobj) ue_PyUObject *ret = ue_get_python_uobject_inc(py_uobj);\
	if (!ret)\
		return PyErr_Format(PyExc_Exception, "uobject is in invalid state");\
	return (PyObject *)ret;

#define Py_RETURN_UOBJECT_NOINC(py_uobj) ue_PyUObject *ret = ue_get_python_uobject(py_uobj);\
	if (!ret)\
		return PyErr_Format(PyExc_Exception, "uobject is in invalid state");\
	return (PyObject *)ret;

#if ENGINE_MINOR_VERSION < 16
template<class CPPSTRUCT>
struct TStructOpsTypeTraitsBase2 : TStructOpsTypeTraitsBase
{

};
#endif

DECLARE_LOG_CATEGORY_EXTERN(LogPython, Log, All);


class UNREALENGINEPYTHON_API FUnrealEnginePythonModule : public IModuleInterface
{
public:

	virtual void StartupModule() override;
	virtual void ShutdownModule() override;

	void RunString(char *);
	void RunFile(char *);

#if PLATFORM_MAC
	void RunStringInMainThread(char *);
	void RunFileInMainThread(char *);
#endif

	void UESetupPythonInterpreter(bool);

	TArray<FString> ScriptsPaths;
	FString ZipPath;
	FString AdditionalModulesPath;

	bool BrutalFinalize;

	// pep8ize a string using various strategy (currently only autopep8 is supported)
	FString Pep8ize(FString Code);

private:
	void *ue_python_gil;
	// used by console
	void *main_dict;
	void *local_dict;
	void *main_module;

	TSharedPtr<FSlateStyleSet> StyleSet;
};

struct FScopePythonGIL
{

	PyGILState_STATE state;

	FScopePythonGIL()
	{
		state = PyGILState_Ensure();
	}

	~FScopePythonGIL()
	{
		PyGILState_Release(state);
	}
};



<|MERGE_RESOLUTION|>--- conflicted
+++ resolved
@@ -9,23 +9,10 @@
 
 //#define UEPY_MEMORY_DEBUG	1
 
-<<<<<<< HEAD
 #undef _POSIX_C_SOURCE
 #undef _XOPEN_SOURCE
 
 #if defined(UNREAL_ENGINE_PYTHON_ON_MAC)
-=======
-
-
-
-#include "CoreMinimal.h"
-#include "ModuleManager.h"
-#include "Styling/SlateStyle.h"
-#include "UObject/ScriptMacros.h"
-#include "Runtime/Launch/Resources/Version.h"
-
-#if PLATFORM_MAC
->>>>>>> 4dbf21c2
 #include <Headers/Python.h>
 #include <Headers/structmember.h>
 #elif PLATFORM_LINUX
@@ -40,7 +27,6 @@
 #include <include/structmember.h>
 #endif
 
-<<<<<<< HEAD
 
 #include "CoreMinimal.h"
 #include "Modules/ModuleManager.h"
@@ -48,8 +34,6 @@
 #include "UObject/ScriptMacros.h"
 #include "Runtime/Launch/Resources/Version.h"
 
-=======
->>>>>>> 4dbf21c2
 typedef struct
 {
 	PyObject_HEAD
@@ -162,7 +146,4 @@
 	{
 		PyGILState_Release(state);
 	}
-};
-
-
-
+};