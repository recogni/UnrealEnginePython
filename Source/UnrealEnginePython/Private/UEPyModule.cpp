#include "UnrealEnginePythonPrivatePCH.h"



#include "UEPyEngine.h"
#include "UEPyTimer.h"
#include "UEPyTicker.h"
#include "UEPyVisualLogger.h"

#include "UObject/UEPyObject.h"
#include "UObject/UEPyActor.h"
#include "UObject/UEPyTransform.h"
#include "UObject/UEPyPlayer.h"
#include "UObject/UEPyInput.h"
#include "UObject/UEPyWorld.h"
#include "UObject/UEPyNavigation.h"
#include "UObject/UEPySpline.h"
#include "UObject/UEPyMovements.h"
#include "UObject/UEPyAttaching.h"
#include "UObject/UEPySkeletal.h"
#include "UObject/UEPyStaticMesh.h"
#include "UObject/UEPyTraceAndSweep.h"
#include "UObject/UEPyPhysics.h"
#include "UObject/UEPyAudio.h"
#include "UObject/UEPySequencer.h"
#include "UObject/UEPyViewport.h"
#include "UObject/UEPyWidget.h"
#include "UObject/UEPyWidgetComponent.h"
#include "UObject/UEPyPackage.h"
#include "UObject/UEPyTexture.h"
#include "UObject/UEPyMaterial.h"
#include "UObject/UEPyPawn.h"
#include "UObject/UEPyController.h"
#include "UObject/UEPyHUD.h"
#include "UObject/UEPyAnimSequence.h"
#include "UObject/UEPyCapture.h"
#include "UObject/UEPyLandscape.h"
#include "UObject/UEPyUserDefinedStruct.h"
#include "UObject/UEPyDataTable.h"


#include "UEPyAssetUserData.h"
#if WITH_EDITOR
#include "UEPyEditor.h"
#include "Blueprint/UEPyEdGraph.h"
#include "Fbx/UEPyFbx.h"
#include "Editor/BlueprintGraph/Classes/EdGraphSchema_K2.h"
#include "Editor/BlueprintGraph/Public/BlueprintActionDatabase.h"
#endif


#include "PythonDelegate.h"
#include "PythonFunction.h"
#include "PythonClass.h"

#include "Slate/UEPySlate.h"

#if ENGINE_MINOR_VERSION < 18
#define USoftObjectProperty UAssetObjectProperty
#define USoftClassProperty UAssetClassProperty
typedef FAssetPtr FSoftObjectPtr;
#endif

DEFINE_LOG_CATEGORY(LogPython);


PyDoc_STRVAR(unreal_engine_py_doc, "Unreal Engine Python module.");

#if PY_MAJOR_VERSION >= 3
static PyModuleDef unreal_engine_module = {
	PyModuleDef_HEAD_INIT,
	"unreal_engine",
	unreal_engine_py_doc,
	-1,
	NULL,
};

static PyObject *init_unreal_engine(void)
{
	return PyModule_Create(&unreal_engine_module);
}
#endif

std::map<UObject *, ue_PyUObject *> ue_python_gc;


static PyObject *py_unreal_engine_py_gc(PyObject * self, PyObject * args)
{
	std::list<UObject *> broken_list;
	for (auto it : ue_python_gc)
	{
#if defined(UEPY_MEMORY_DEBUG)
		UE_LOG(LogPython, Warning, TEXT("Checking for UObject at %p"), it.first);
#endif
		UObject *u_obj = it.first;
		if (!u_obj || !u_obj->IsValidLowLevel() || u_obj->IsPendingKillOrUnreachable())
		{
#if defined(UEPY_MEMORY_DEBUG)
			UE_LOG(LogPython, Warning, TEXT("Removing UObject at %p (refcnt: %d)"), it.first, it.second->ob_base.ob_refcnt);
#endif
			broken_list.push_back(u_obj);
		}
	}
	for (UObject *u_obj : broken_list)
	{
		ue_PyUObject *py_obj = ue_python_gc.at(u_obj);
		Py_DECREF(py_obj);
	}

	return PyLong_FromLong(broken_list.size());

}

static PyObject *py_unreal_engine_exec(PyObject * self, PyObject * args)
{
	char *filename = nullptr;
	if (!PyArg_ParseTuple(args, "s:exec", &filename))
	{
		return NULL;
	}
	FUnrealEnginePythonModule &PythonModule = FModuleManager::GetModuleChecked<FUnrealEnginePythonModule>("UnrealEnginePython");
	PythonModule.RunFile(filename);
	Py_INCREF(Py_None);
	return Py_None;
}

static PyObject *py_unreal_engine_sandbox_exec(PyObject * self, PyObject * args)
{
	char *filename = nullptr;
	if (!PyArg_ParseTuple(args, "s:sandbox_exec", &filename))
	{
		return NULL;
	}
	FUnrealEnginePythonModule &PythonModule = FModuleManager::GetModuleChecked<FUnrealEnginePythonModule>("UnrealEnginePython");
	PythonModule.RunFileSandboxed(filename, nullptr, nullptr);
	Py_INCREF(Py_None);
	return Py_None;
}

static PyObject *py_ue_get_py_proxy(ue_PyUObject *self, PyObject * args)
{

	ue_py_check(self);

	if (self->py_proxy)
	{
		Py_INCREF(self->py_proxy);
		return (PyObject *)self->py_proxy;
	}

	Py_INCREF(Py_None);
	return Py_None;
}

static PyMethodDef unreal_engine_methods[] = {
	{ "log", py_unreal_engine_log, METH_VARARGS, "" },
	{ "log_warning", py_unreal_engine_log_warning, METH_VARARGS, "" },
	{ "log_error", py_unreal_engine_log_error, METH_VARARGS, "" },

	{ "add_on_screen_debug_message", py_unreal_engine_add_on_screen_debug_message, METH_VARARGS, "" },
	{ "print_string", py_unreal_engine_print_string, METH_VARARGS, "" },

	{ "set_random_seed", py_unreal_engine_set_random_seed, METH_VARARGS, "" },

	{ "find_class", py_unreal_engine_find_class, METH_VARARGS, "" },
	{ "find_struct", py_unreal_engine_find_struct, METH_VARARGS, "" },
	{ "find_enum", py_unreal_engine_find_enum, METH_VARARGS, "" },

	{ "load_class", py_unreal_engine_load_class, METH_VARARGS, "" },
	{ "load_struct", py_unreal_engine_load_struct, METH_VARARGS, "" },
	{ "load_enum", py_unreal_engine_load_enum, METH_VARARGS, "" },

	{ "find_object", py_unreal_engine_find_object, METH_VARARGS, "" },
	{ "load_object", py_unreal_engine_load_object, METH_VARARGS, "" },

	{ "load_package", py_unreal_engine_load_package, METH_VARARGS, "" },
#if WITH_EDITOR
    { "unload_package", py_unreal_engine_unload_package, METH_VARARGS, "" },
#endif
	{ "get_forward_vector", py_unreal_engine_get_forward_vector, METH_VARARGS, "" },
	{ "get_up_vector", py_unreal_engine_get_up_vector, METH_VARARGS, "" },
	{ "get_right_vector", py_unreal_engine_get_right_vector, METH_VARARGS, "" },

	{ "get_content_dir", py_unreal_engine_get_content_dir, METH_VARARGS, "" },
	{ "get_game_saved_dir", py_unreal_engine_get_game_saved_dir, METH_VARARGS, "" },
	{ "get_game_user_developer_dir", py_unreal_engine_get_game_user_developer_dir, METH_VARARGS, "" },
	{ "convert_relative_path_to_full", py_unreal_engine_convert_relative_path_to_full, METH_VARARGS, "" },

	{ "get_path", py_unreal_engine_get_path, METH_VARARGS, "" },
	{ "get_base_filename", py_unreal_engine_get_base_filename, METH_VARARGS, "" },
	{ "object_path_to_package_name", py_unreal_engine_object_path_to_package_name, METH_VARARGS, "" },

	{ "compress_image_array", py_unreal_engine_compress_image_array, METH_VARARGS, "" },
	{ "create_checkerboard_texture", py_unreal_engine_create_checkerboard_texture, METH_VARARGS, "" },
	{ "create_transient_texture", py_unreal_engine_create_transient_texture, METH_VARARGS, "" },
	{ "create_transient_texture_render_target2d", py_unreal_engine_create_transient_texture_render_target2d, METH_VARARGS, "" },
#if WITH_EDITOR
	{ "create_texture", py_unreal_engine_create_texture, METH_VARARGS, "" },
#endif

	{ "create_world", py_unreal_engine_create_world, METH_VARARGS, "" },

	// package
	{ "create_package", (PyCFunction)py_unreal_engine_create_package, METH_VARARGS, "" },
	{ "get_or_create_package", (PyCFunction)py_unreal_engine_get_or_create_package, METH_VARARGS, "" },
	{ "get_transient_package", (PyCFunction)py_unreal_engine_get_transient_package, METH_VARARGS, "" },


	{ "open_file_dialog", py_unreal_engine_open_file_dialog, METH_VARARGS, "" },
	{ "save_file_dialog", py_unreal_engine_save_file_dialog, METH_VARARGS, "" },
	{ "open_directory_dialog", py_unreal_engine_open_directory_dialog, METH_VARARGS, "" },
	{ "open_font_dialog", py_unreal_engine_open_font_dialog, METH_VARARGS, "" },

	// slate

    { "find_slate_style", py_unreal_engine_find_slate_style, METH_VARARGS, "" },
    { "find_icon_for_class", py_unreal_engine_find_icon_for_class, METH_VARARGS, "" },

	{ "register_nomad_tab_spawner", py_unreal_engine_register_nomad_tab_spawner, METH_VARARGS, "" },
	{ "unregister_nomad_tab_spawner", py_unreal_engine_unregister_nomad_tab_spawner, METH_VARARGS, "" },
	{ "invoke_tab", py_unreal_engine_invoke_tab, METH_VARARGS, "" },
    { "get_swidget_from_wrapper", py_unreal_engine_get_swidget_from_wrapper, METH_VARARGS, "" },
    { "create_wrapper_from_pyswidget", py_unreal_engine_create_wrapper_from_pyswidget, METH_VARARGS, "" },
#if WITH_EDITOR
	{ "get_editor_window", py_unreal_engine_get_editor_window, METH_VARARGS, "" },
	{ "add_menu_extension", py_unreal_engine_add_menu_extension, METH_VARARGS, "" },
	{ "add_menu_bar_extension", py_unreal_engine_add_menu_bar_extension, METH_VARARGS, "" },
	{ "add_tool_bar_extension", py_unreal_engine_add_tool_bar_extension, METH_VARARGS, "" },

	{ "add_asset_view_context_menu_extension", py_unreal_engine_add_asset_view_context_menu_extension, METH_VARARGS, "" },

#pragma warning(suppress: 4191)
	{ "create_detail_view",  (PyCFunction)py_unreal_engine_create_detail_view, METH_VARARGS | METH_KEYWORDS, "" },
#pragma warning(suppress: 4191)
	{ "create_property_view",  (PyCFunction)py_unreal_engine_create_property_view, METH_VARARGS | METH_KEYWORDS, "" },

	{ "open_editor_for_asset", py_unreal_engine_open_editor_for_asset, METH_VARARGS, "" },
	{ "close_editor_for_asset", py_unreal_engine_close_editor_for_asset, METH_VARARGS, "" },
	{ "close_all_asset_editors", py_unreal_engine_close_all_asset_editors, METH_VARARGS, "" },
	{ "allow_actor_script_execution_in_editor", py_unreal_engine_allow_actor_script_execution_in_editor , METH_VARARGS, "" },
	{ "get_editor_world", py_unreal_engine_get_editor_world, METH_VARARGS, "" },
	{ "console_exec", py_unreal_engine_console_exec, METH_VARARGS, "" },
	{ "editor_get_selected_actors", py_unreal_engine_editor_get_selected_actors, METH_VARARGS, "" },
	{ "editor_select_actor", py_unreal_engine_editor_select_actor, METH_VARARGS, "" },
	{ "editor_deselect_actors", py_unreal_engine_editor_deselect_actors, METH_VARARGS, "" },
	{ "import_asset", py_unreal_engine_import_asset, METH_VARARGS, "" },
	{ "get_asset", py_unreal_engine_get_asset, METH_VARARGS, "" },
	{ "find_asset", py_unreal_engine_find_asset, METH_VARARGS, "" },
	{ "delete_object", py_unreal_engine_delete_object, METH_VARARGS, "" },
	{ "get_assets", py_unreal_engine_get_assets, METH_VARARGS, "" },
	{ "get_selected_assets", py_unreal_engine_get_selected_assets, METH_VARARGS, "" },
	{ "get_assets_by_class", py_unreal_engine_get_assets_by_class, METH_VARARGS, "" },

	{ "sync_browser_to_assets", py_unreal_engine_editor_sync_browser_to_assets, METH_VARARGS, "" },

	{ "get_asset_referencers", py_unreal_engine_get_asset_referencers, METH_VARARGS, "" },
	{ "get_asset_dependencies", py_unreal_engine_get_asset_dependencies, METH_VARARGS, "" },

	{ "rename_asset", py_unreal_engine_rename_asset, METH_VARARGS, "" },
	{ "duplicate_asset", py_unreal_engine_duplicate_asset, METH_VARARGS, "" },
	{ "delete_asset", py_unreal_engine_delete_asset, METH_VARARGS, "" },

	{ "get_long_package_path", py_unreal_engine_get_long_package_path, METH_VARARGS, "" },

	{ "editor_command_build", py_unreal_engine_editor_command_build, METH_VARARGS, "" },
	{ "editor_command_build_lighting", py_unreal_engine_editor_command_build_lighting, METH_VARARGS, "" },
	{ "editor_command_save_current_level", py_unreal_engine_editor_command_save_current_level, METH_VARARGS, "" },
	{ "editor_command_save_all_levels", py_unreal_engine_editor_command_save_all_levels, METH_VARARGS, "" },

	{ "editor_save_all", py_unreal_engine_editor_save_all, METH_VARARGS, "" },

	{ "get_discovered_plugins", py_unreal_engine_get_discovered_plugins, METH_VARARGS, "" },
	{ "get_enabled_plugins", py_unreal_engine_get_enabled_plugins, METH_VARARGS, "" },
	{ "find_plugin", py_unreal_engine_find_plugin, METH_VARARGS, "" },

	{ "string_to_guid", py_unreal_engine_string_to_guid, METH_VARARGS, "" },
	{ "new_guid", py_unreal_engine_new_guid, METH_VARARGS, "" },
	{ "guid_to_string", py_unreal_engine_guid_to_string, METH_VARARGS, "" },

	{ "heightmap_expand", py_unreal_engine_heightmap_expand, METH_VARARGS, "" },
	{ "heightmap_import", py_unreal_engine_heightmap_import, METH_VARARGS, "" },

	{ "play_preview_sound", py_unreal_engine_play_preview_sound, METH_VARARGS, "" },

#pragma warning(suppress: 4191)
	{ "get_assets_by_filter", (PyCFunction)py_unreal_engine_get_assets_by_filter, METH_VARARGS | METH_KEYWORDS, "" },
	{ "create_blueprint", py_unreal_engine_create_blueprint, METH_VARARGS, "" },
	{ "create_blueprint_from_actor", py_unreal_engine_create_blueprint_from_actor, METH_VARARGS, "" },
	{ "replace_blueprint", py_unreal_engine_replace_blueprint, METH_VARARGS, "" },
	{ "get_blueprint_hierarchy_from_class", py_unreal_engine_get_blueprint_hierarchy_from_class, METH_VARARGS, "" },
    { "reload_blueprint", py_unreal_engine_reload_blueprint, METH_VARARGS, "" },
	{ "compile_blueprint", py_unreal_engine_compile_blueprint, METH_VARARGS, "" },
	{ "blueprint_add_member_variable", py_unreal_engine_blueprint_add_member_variable, METH_VARARGS, "" },
	{ "blueprint_add_event_dispatcher", py_unreal_engine_blueprint_add_event_dispatcher, METH_VARARGS, "" },
	{ "blueprint_add_new_timeline", py_unreal_engine_blueprint_add_new_timeline, METH_VARARGS, "" },
	{ "blueprint_set_variable_visibility", py_unreal_engine_blueprint_set_variable_visibility, METH_VARARGS, "" },
	{ "blueprint_add_function", py_unreal_engine_blueprint_add_function, METH_VARARGS, "" },
	{ "blueprint_add_ubergraph_page", py_unreal_engine_blueprint_add_ubergraph_page, METH_VARARGS, "" },
    { "blueprint_get_all_graphs", py_unreal_engine_blueprint_get_all_graphs, METH_VARARGS, "" },
	{ "blueprint_mark_as_structurally_modified", py_unreal_engine_blueprint_mark_as_structurally_modified, METH_VARARGS, "" },
	{ "add_component_to_blueprint", py_unreal_engine_add_component_to_blueprint, METH_VARARGS, "" },
	{ "get_blueprint_components", py_unreal_engine_get_blueprint_components, METH_VARARGS, "" },
	{ "create_material_instance", py_unreal_engine_create_material_instance, METH_VARARGS, "" },
	{ "message_dialog_open", py_unreal_engine_message_dialog_open, METH_VARARGS, "" },
	{ "create_modal_save_asset_dialog", py_unreal_engine_create_modal_save_asset_dialog, METH_VARARGS, "" },
	{ "set_fbx_import_option", py_unreal_engine_set_fbx_import_option, METH_VARARGS, "" },

	{ "create_new_graph", py_unreal_engine_create_new_graph, METH_VARARGS, "" },

	{ "editor_play", py_unreal_engine_editor_play, METH_VARARGS, "" },

	{ "add_level_to_world", py_unreal_engine_add_level_to_world, METH_VARARGS, "" },
	{ "move_selected_actors_to_level", py_unreal_engine_move_selected_actors_to_level, METH_VARARGS, "" },
	{ "move_actor_to_level", py_unreal_engine_move_actor_to_level, METH_VARARGS, "" },

	{ "editor_on_asset_post_import", py_unreal_engine_editor_on_asset_post_import, METH_VARARGS, "" },


	// transactions
	{ "begin_transaction", py_unreal_engine_begin_transaction, METH_VARARGS, "" },
	{ "cancel_transaction", py_unreal_engine_cancel_transaction, METH_VARARGS, "" },
	{ "end_transaction", py_unreal_engine_end_transaction, METH_VARARGS, "" },
	{ "get_transaction_name", py_unreal_engine_get_transaction_name, METH_VARARGS, "" },
	{ "is_transaction_active", py_unreal_engine_is_transaction_active, METH_VARARGS, "" },
	{ "redo_transaction", py_unreal_engine_redo_transaction, METH_VARARGS, "" },
	{ "reset_transaction", py_unreal_engine_reset_transaction, METH_VARARGS, "" },
	{ "transactions", py_unreal_engine_transactions, METH_VARARGS, "" },

	{ "editor_undo", py_unreal_engine_editor_undo, METH_VARARGS, "" },
	{ "editor_redo", py_unreal_engine_editor_redo, METH_VARARGS, "" },

	{ "editor_tick", py_unreal_engine_editor_tick, METH_VARARGS, "" },
#endif

	{ "engine_tick", py_unreal_engine_engine_tick, METH_VARARGS, "" },
#if WITH_EDITOR
	{ "all_viewport_clients", py_unreal_engine_all_viewport_clients , METH_VARARGS, "" },
#endif
	{ "slate_tick", py_unreal_engine_slate_tick, METH_VARARGS, "" },
	{ "get_delta_time", py_unreal_engine_get_delta_time, METH_VARARGS, "" },

	{ "new_object", py_unreal_engine_new_object, METH_VARARGS, "" },


	{ "get_mutable_default", py_unreal_engine_get_mutable_default, METH_VARARGS, "" },

	{ "all_classes", (PyCFunction)py_unreal_engine_all_classes, METH_VARARGS, "" },
	{ "all_worlds", (PyCFunction)py_unreal_engine_all_worlds, METH_VARARGS, "" },
	{ "tobject_iterator", (PyCFunction)py_unreal_engine_tobject_iterator, METH_VARARGS, "" },

	{ "new_class", py_unreal_engine_new_class, METH_VARARGS, "" },


	{ "create_and_dispatch_when_ready", py_unreal_engine_create_and_dispatch_when_ready, METH_VARARGS, "" },

	{ "add_ticker", py_unreal_engine_add_ticker, METH_VARARGS, "" },
	{ "remove_ticker", py_unreal_engine_remove_ticker, METH_VARARGS, "" },

	{ "py_gc", py_unreal_engine_py_gc, METH_VARARGS, "" },
	// exec is a reserved keyword in python2
#if PY_MAJOR_VERSION >= 3
	{ "exec", py_unreal_engine_exec, METH_VARARGS, "" },
#endif
	{ "py_exec", py_unreal_engine_exec, METH_VARARGS, "" },

	{ "sandbox_exec", py_unreal_engine_sandbox_exec, METH_VARARGS, "" },

	{ "get_engine_defined_action_mappings", py_unreal_engine_get_engine_defined_action_mappings, METH_VARARGS, "" },

	{ "get_viewport_screenshot", py_unreal_engine_get_viewport_screenshot, METH_VARARGS, "" },
	{ "get_viewport_size", py_unreal_engine_get_viewport_size, METH_VARARGS, "" },
	{ "get_resolution", py_unreal_engine_get_resolution, METH_VARARGS, "" },
	{ "get_game_viewport_size", py_unreal_engine_get_game_viewport_size, METH_VARARGS, "" },

	{ "get_game_viewport_client", py_unreal_engine_get_game_viewport_client, METH_VARARGS, "" },
#pragma warning(suppress: 4191)
	{ "open_color_picker", (PyCFunction)py_unreal_engine_open_color_picker, METH_VARARGS | METH_KEYWORDS, "" },
	{ "destroy_color_picker", py_unreal_engine_destroy_color_picker, METH_VARARGS, "" },
	{ "play_sound", py_unreal_engine_play_sound, METH_VARARGS, "" },
#if WITH_EDITOR
	{ "editor_play_in_viewport", py_unreal_engine_editor_play_in_viewport, METH_VARARGS, "" },
	{ "get_editor_pie_game_viewport_client", py_unreal_engine_get_editor_pie_game_viewport_client, METH_VARARGS, "" },
	{ "editor_get_active_viewport_screenshot", py_unreal_engine_editor_get_active_viewport_screenshot, METH_VARARGS, "" },
	{ "editor_get_pie_viewport_screenshot", py_unreal_engine_editor_get_pie_viewport_screenshot, METH_VARARGS, "" },

	{ "editor_set_view_mode", py_unreal_engine_editor_set_view_mode, METH_VARARGS, "" },
	{ "editor_set_camera_speed", py_unreal_engine_editor_set_camera_speed, METH_VARARGS, "" },
	{ "editor_set_view_location", py_unreal_engine_editor_set_view_location, METH_VARARGS, "" },
	{ "editor_set_view_rotation", py_unreal_engine_editor_set_view_rotation, METH_VARARGS, "" },

	{ "editor_get_active_viewport_size", py_unreal_engine_editor_get_active_viewport_size, METH_VARARGS, "" },
	{ "editor_get_pie_viewport_size", py_unreal_engine_editor_get_pie_viewport_size, METH_VARARGS, "" },

	{ "editor_take_high_res_screen_shots", py_unreal_engine_editor_take_high_res_screen_shots, METH_VARARGS, "" },

	{ "register_settings", py_unreal_engine_register_settings, METH_VARARGS, "" },
    { "show_viewer", py_unreal_engine_show_viewer, METH_VARARGS, "" },
	{ "unregister_settings", py_unreal_engine_unregister_settings, METH_VARARGS, "" },
#endif

#pragma warning(suppress: 4191)
	{ "copy_properties_for_unrelated_objects", (PyCFunction)py_unreal_engine_copy_properties_for_unrelated_objects, METH_VARARGS | METH_KEYWORDS, "" },


	{ NULL, NULL },
};


static PyMethodDef ue_PyUObject_methods[] = {

	// Transform

	{ "get_actor_location", (PyCFunction)py_ue_get_actor_location, METH_VARARGS, "" },
	{ "get_actor_rotation", (PyCFunction)py_ue_get_actor_rotation, METH_VARARGS, "" },
	{ "get_actor_scale", (PyCFunction)py_ue_get_actor_scale, METH_VARARGS, "" },
	{ "get_actor_transform", (PyCFunction)py_ue_get_actor_transform, METH_VARARGS, "" },

	{ "get_actor_forward", (PyCFunction)py_ue_get_actor_forward, METH_VARARGS, "" },
	{ "get_actor_right", (PyCFunction)py_ue_get_actor_right, METH_VARARGS, "" },
	{ "get_actor_up", (PyCFunction)py_ue_get_actor_up, METH_VARARGS, "" },


	{ "set_actor_location", (PyCFunction)py_ue_set_actor_location, METH_VARARGS, "" },
	{ "set_actor_rotation", (PyCFunction)py_ue_set_actor_rotation, METH_VARARGS, "" },
	{ "set_actor_scale", (PyCFunction)py_ue_set_actor_scale, METH_VARARGS, "" },
	{ "set_actor_transform", (PyCFunction)py_ue_set_actor_transform, METH_VARARGS, "" },

	{ "add_actor_world_offset", (PyCFunction)py_ue_add_actor_world_offset, METH_VARARGS, "" },
	{ "add_actor_local_offset", (PyCFunction)py_ue_add_actor_local_offset, METH_VARARGS, "" },
	{ "add_actor_world_rotation", (PyCFunction)py_ue_add_actor_world_rotation, METH_VARARGS, "" },
	{ "add_actor_local_rotation", (PyCFunction)py_ue_add_actor_local_rotation, METH_VARARGS, "" },


	{ "get_world_location", (PyCFunction)py_ue_get_world_location, METH_VARARGS, "" },
	{ "get_world_rotation", (PyCFunction)py_ue_get_world_rotation, METH_VARARGS, "" },
	{ "get_world_scale", (PyCFunction)py_ue_get_world_scale, METH_VARARGS, "" },
	{ "get_world_transform", (PyCFunction)py_ue_get_world_transform, METH_VARARGS, "" },
	{ "get_relative_location", (PyCFunction)py_ue_get_relative_location, METH_VARARGS, "" },
	{ "get_relative_rotation", (PyCFunction)py_ue_get_relative_rotation, METH_VARARGS, "" },
	{ "get_relative_scale", (PyCFunction)py_ue_get_relative_scale, METH_VARARGS, "" },
	{ "get_relative_transform", (PyCFunction)py_ue_get_relative_transform, METH_VARARGS, "" },

	{ "set_world_location", (PyCFunction)py_ue_set_world_location, METH_VARARGS, "" },
	{ "set_world_rotation", (PyCFunction)py_ue_set_world_rotation, METH_VARARGS, "" },
	{ "set_world_scale", (PyCFunction)py_ue_set_world_scale, METH_VARARGS, "" },
	{ "set_world_transform", (PyCFunction)py_ue_set_world_transform, METH_VARARGS, "" },
	{ "set_relative_location", (PyCFunction)py_ue_set_relative_location, METH_VARARGS, "" },
	{ "set_relative_rotation", (PyCFunction)py_ue_set_relative_rotation, METH_VARARGS, "" },
	{ "set_relative_scale", (PyCFunction)py_ue_set_relative_scale, METH_VARARGS, "" },
	{ "set_relative_transform", (PyCFunction)py_ue_set_relative_transform, METH_VARARGS, "" },

	{ "get_forward_vector", (PyCFunction)py_ue_get_forward_vector, METH_VARARGS, "" },
	{ "get_up_vector", (PyCFunction)py_ue_get_up_vector, METH_VARARGS, "" },
	{ "get_right_vector", (PyCFunction)py_ue_get_right_vector, METH_VARARGS, "" },

	// UObject

	{ "get_property", (PyCFunction)py_ue_get_property, METH_VARARGS, "" },
	{ "set_property", (PyCFunction)py_ue_set_property, METH_VARARGS, "" },
	{ "set_property_flags", (PyCFunction)py_ue_set_property_flags, METH_VARARGS, "" },
	{ "add_property_flags", (PyCFunction)py_ue_add_property_flags, METH_VARARGS, "" },
	{ "get_property_flags", (PyCFunction)py_ue_get_property_flags, METH_VARARGS, "" },
	{ "properties", (PyCFunction)py_ue_properties, METH_VARARGS, "" },
	{ "get_property_class", (PyCFunction)py_ue_get_property_class, METH_VARARGS, "" },
	{ "has_property", (PyCFunction)py_ue_has_property, METH_VARARGS, "" },
	{ "get_uproperty", (PyCFunction)py_ue_get_uproperty, METH_VARARGS, "" },
	{ "get_property_struct", (PyCFunction)py_ue_get_property_struct, METH_VARARGS, "" },

	{ "functions", (PyCFunction)py_ue_functions, METH_VARARGS, "" },

	{ "is_a", (PyCFunction)py_ue_is_a, METH_VARARGS, "" },
	{ "is_valid", (PyCFunction)py_ue_is_valid, METH_VARARGS, "" },
	{ "is_child_of", (PyCFunction)py_ue_is_child_of, METH_VARARGS, "" },

	{ "call", (PyCFunction)py_ue_call, METH_VARARGS, "" },
	{ "get_owner", (PyCFunction)py_ue_get_owner, METH_VARARGS, "" },

	{ "get_outer", (PyCFunction)py_ue_get_outer, METH_VARARGS, "" },
	{ "set_outer", (PyCFunction)py_ue_set_outer, METH_VARARGS, "" },
	{ "get_outermost", (PyCFunction)py_ue_get_outermost, METH_VARARGS, "" },

	{ "get_super_class", (PyCFunction)py_ue_get_super_class, METH_VARARGS, "" },

	{ "get_name", (PyCFunction)py_ue_get_name, METH_VARARGS, "" },
	{ "get_display_name", (PyCFunction)py_ue_get_display_name, METH_VARARGS, "" },
	{ "get_path_name", (PyCFunction)py_ue_get_path_name, METH_VARARGS, "" },
	{ "get_full_name", (PyCFunction)py_ue_get_full_name, METH_VARARGS, "" },

#if ENGINE_MINOR_VERSION >= 15
	{ "can_modify", (PyCFunction)py_ue_can_modify, METH_VARARGS, "" },
#endif


	{ "set_name", (PyCFunction)py_ue_set_name, METH_VARARGS, "" },

	{ "bind_event", (PyCFunction)py_ue_bind_event, METH_VARARGS, "" },

	{ "get_py_proxy", (PyCFunction)py_ue_get_py_proxy, METH_VARARGS, "" },

	{ "post_edit_change", (PyCFunction)py_ue_post_edit_change, METH_VARARGS, "" },
	{ "post_edit_change_property", (PyCFunction)py_ue_post_edit_change_property, METH_VARARGS, "" },
	{ "pre_edit_change", (PyCFunction)py_ue_pre_edit_change, METH_VARARGS, "" },
	{ "modify", (PyCFunction)py_ue_modify, METH_VARARGS, "" },

#if WITH_EDITOR
	{ "get_thumbnail", (PyCFunction)py_ue_get_thumbnail, METH_VARARGS, "" },
	{ "render_thumbnail", (PyCFunction)py_ue_render_thumbnail, METH_VARARGS, "" },
#endif

#if WITH_EDITOR
	{ "save_config", (PyCFunction)py_ue_save_config, METH_VARARGS, "" },
	{ "get_actor_label", (PyCFunction)py_ue_get_actor_label, METH_VARARGS, "" },
	{ "set_actor_label", (PyCFunction)py_ue_set_actor_label, METH_VARARGS, "" },

	{ "get_editor_world_counterpart_actor", (PyCFunction)py_ue_get_editor_world_counterpart_actor, METH_VARARGS, "" },

	{ "find_actor_by_label", (PyCFunction)py_ue_find_actor_by_label, METH_VARARGS, "" },
	{ "save_package", (PyCFunction)py_ue_save_package, METH_VARARGS, "" },
	{ "duplicate", (PyCFunction)py_ue_duplicate, METH_VARARGS, "" },
	{ "asset_can_reimport", (PyCFunction)py_ue_asset_can_reimport, METH_VARARGS, "" },
	{ "asset_reimport", (PyCFunction)py_ue_asset_reimport, METH_VARARGS, "" },

	{ "factory_create_new", (PyCFunction)py_ue_factory_create_new, METH_VARARGS, "" },
	{ "factory_import_object", (PyCFunction)py_ue_factory_import_object, METH_VARARGS, "" },

	{ "graph_add_node_call_function", (PyCFunction)py_ue_graph_add_node_call_function, METH_VARARGS, "" },
	{ "graph_add_node_custom_event", (PyCFunction)py_ue_graph_add_node_custom_event, METH_VARARGS, "" },
	{ "graph_add_node_variable_get", (PyCFunction)py_ue_graph_add_node_variable_get, METH_VARARGS, "" },
	{ "graph_add_node_variable_set", (PyCFunction)py_ue_graph_add_node_variable_set, METH_VARARGS, "" },

	{ "graph_add_node", (PyCFunction)py_ue_graph_add_node, METH_VARARGS, "" },
	{ "graph_add_node_event", (PyCFunction)py_ue_graph_add_node_event, METH_VARARGS, "" },
	{ "graph_get_good_place_for_new_node", (PyCFunction)py_ue_graph_get_good_place_for_new_node, METH_VARARGS, "" },

	{ "node_pins", (PyCFunction)py_ue_node_pins, METH_VARARGS, "" },
	{ "node_get_title", (PyCFunction)py_ue_node_get_title, METH_VARARGS, "" },
	{ "node_find_pin", (PyCFunction)py_ue_node_find_pin, METH_VARARGS, "" },
	{ "node_create_pin", (PyCFunction)py_ue_node_create_pin, METH_VARARGS, "" },

	{ "node_allocate_default_pins", (PyCFunction)py_ue_node_allocate_default_pins, METH_VARARGS, "" },
	{ "node_reconstruct", (PyCFunction)py_ue_node_reconstruct, METH_VARARGS, "" },

	{ "get_material_graph", (PyCFunction)py_ue_get_material_graph, METH_VARARGS, "" },

	{ "struct_add_variable", (PyCFunction)py_ue_struct_add_variable, METH_VARARGS, "" },
	{ "struct_get_variables", (PyCFunction)py_ue_struct_get_variables, METH_VARARGS, "" },
	{ "struct_remove_variable", (PyCFunction)py_ue_struct_remove_variable, METH_VARARGS, "" },
	{ "struct_move_variable_up", (PyCFunction)py_ue_struct_move_variable_up, METH_VARARGS, "" },
	{ "struct_move_variable_down", (PyCFunction)py_ue_struct_move_variable_down, METH_VARARGS, "" },

	{ "data_table_add_row", (PyCFunction)py_ue_data_table_add_row, METH_VARARGS, "" },
	{ "data_table_remove_row", (PyCFunction)py_ue_data_table_remove_row, METH_VARARGS, "" },
	{ "data_table_rename_row", (PyCFunction)py_ue_data_table_rename_row, METH_VARARGS, "" },
	{ "data_table_as_dict", (PyCFunction)py_ue_data_table_as_dict, METH_VARARGS, "" },
	{ "data_table_as_json", (PyCFunction)py_ue_data_table_as_json, METH_VARARGS, "" },
	{ "data_table_find_row", (PyCFunction)py_ue_data_table_find_row, METH_VARARGS, "" },
	{ "data_table_get_all_rows", (PyCFunction)py_ue_data_table_get_all_rows, METH_VARARGS, "" },
#endif

	{ "is_rooted", (PyCFunction)py_ue_is_rooted, METH_VARARGS, "" },
	{ "add_to_root", (PyCFunction)py_ue_add_to_root, METH_VARARGS, "" },
	{ "auto_root", (PyCFunction)py_ue_auto_root, METH_VARARGS, "" },
	{ "remove_from_root", (PyCFunction)py_ue_remove_from_root, METH_VARARGS, "" },

	{ "find_function", (PyCFunction)py_ue_find_function, METH_VARARGS, "" },

#pragma warning(suppress: 4191)
	{ "call_function", (PyCFunction)py_ue_call_function, METH_VARARGS | METH_KEYWORDS, "" },


	{ "all_objects", (PyCFunction)py_ue_all_objects, METH_VARARGS, "" },
	{ "all_actors", (PyCFunction)py_ue_all_actors, METH_VARARGS, "" },


	// Package
	{ "package_get_filename", (PyCFunction)py_ue_package_get_filename, METH_VARARGS, "" },
	{ "package_is_dirty", (PyCFunction)py_ue_package_is_dirty, METH_VARARGS, "" },
	{ "make_unique_object_name", (PyCFunction)py_ue_package_make_unique_object_name, METH_VARARGS, "" },

#if WITH_EDITOR
	// AssetUserData
	{ "asset_import_data", (PyCFunction)py_ue_asset_import_data, METH_VARARGS, "" },
#endif

	// AnimSequence
	{ "anim_get_skeleton", (PyCFunction)py_ue_anim_get_skeleton, METH_VARARGS, "" },
	{ "anim_set_skeleton", (PyCFunction)py_ue_anim_set_skeleton, METH_VARARGS, "" },
	{ "get_blend_parameter", (PyCFunction)py_ue_get_blend_parameter, METH_VARARGS, "" },
	{ "set_blend_parameter", (PyCFunction)py_ue_set_blend_parameter, METH_VARARGS, "" },

#if WITH_EDITOR
#if ENGINE_MINOR_VERSION > 13
	{ "get_raw_animation_data", (PyCFunction)py_ue_anim_sequence_get_raw_animation_data, METH_VARARGS, "" },
	{ "get_raw_animation_track", (PyCFunction)py_ue_anim_sequence_get_raw_animation_track, METH_VARARGS, "" },
	{ "add_new_raw_track", (PyCFunction)py_ue_anim_sequence_add_new_raw_track, METH_VARARGS, "" },
#endif
	{ "add_anim_composite_section", (PyCFunction)py_ue_add_anim_composite_section, METH_VARARGS, "" },
#endif

	// VisualLogger
	{ "vlog", (PyCFunction)py_ue_vlog, METH_VARARGS, "" },
	{ "vlog_cylinder", (PyCFunction)py_ue_vlog_cylinder, METH_VARARGS, "" },

	// StaticMesh
#if WITH_EDITOR
	{ "static_mesh_build", (PyCFunction)py_ue_static_mesh_build, METH_VARARGS, "" },
	{ "static_mesh_create_body_setup", (PyCFunction)py_ue_static_mesh_create_body_setup, METH_VARARGS, "" },
#endif

	// Input

	{ "get_input_axis", (PyCFunction)py_ue_get_input_axis, METH_VARARGS, "" },
	{ "bind_input_axis", (PyCFunction)py_ue_bind_input_axis, METH_VARARGS, "" },
	{ "enable_input", (PyCFunction)py_ue_enable_input, METH_VARARGS, "" },
	{ "show_mouse_cursor", (PyCFunction)py_ue_show_mouse_cursor, METH_VARARGS, "" },
	{ "enable_click_events", (PyCFunction)py_ue_enable_click_events, METH_VARARGS, "" },
	{ "enable_mouse_over_events", (PyCFunction)py_ue_enable_mouse_over_events, METH_VARARGS, "" },
	{ "was_input_key_just_pressed", (PyCFunction)py_ue_was_input_key_just_pressed, METH_VARARGS, "" },
	{ "was_input_key_just_released", (PyCFunction)py_ue_was_input_key_just_released, METH_VARARGS, "" },
	{ "is_action_pressed", (PyCFunction)py_ue_is_action_pressed, METH_VARARGS, "" },
	{ "is_action_released", (PyCFunction)py_ue_is_action_released, METH_VARARGS, "" },
	{ "is_input_key_down", (PyCFunction)py_ue_is_input_key_down, METH_VARARGS, "" },
	{ "bind_action", (PyCFunction)py_ue_bind_action, METH_VARARGS, "" },
	{ "bind_axis", (PyCFunction)py_ue_bind_axis, METH_VARARGS, "" },
	{ "bind_key", (PyCFunction)py_ue_bind_key, METH_VARARGS, "" },
	{ "bind_pressed_key", (PyCFunction)py_ue_bind_pressed_key, METH_VARARGS, "" },
	{ "bind_released_key", (PyCFunction)py_ue_bind_released_key, METH_VARARGS, "" },

	{ "input_key", (PyCFunction)py_ue_input_key, METH_VARARGS, "" },
	{ "input_axis", (PyCFunction)py_ue_input_axis, METH_VARARGS, "" },

	// HUD
	{ "hud_draw_2d_line", (PyCFunction)py_ue_hud_draw_2d_line, METH_VARARGS, "" },
	{ "hud_draw_line", (PyCFunction)py_ue_hud_draw_line, METH_VARARGS, "" },
	{ "hud_draw_texture", (PyCFunction)py_ue_hud_draw_texture, METH_VARARGS, "" },
	{ "hud_draw_rect", (PyCFunction)py_ue_hud_draw_rect, METH_VARARGS, "" },
	{ "hud_draw_text", (PyCFunction)py_ue_hud_draw_text, METH_VARARGS, "" },


	// Movements

	{ "add_controller_pitch_input", (PyCFunction)py_ue_add_controller_pitch_input, METH_VARARGS, "" },
	{ "add_controller_yaw_input", (PyCFunction)py_ue_add_controller_yaw_input, METH_VARARGS, "" },
	{ "add_controller_roll_input", (PyCFunction)py_ue_add_controller_roll_input, METH_VARARGS, "" },
	{ "get_control_rotation", (PyCFunction)py_ue_get_control_rotation, METH_VARARGS, "" },
	{ "add_movement_input", (PyCFunction)py_ue_add_movement_input, METH_VARARGS, "" },

	{ "jump", (PyCFunction)py_ue_jump, METH_VARARGS, "" },
	{ "stop_jumping", (PyCFunction)py_ue_stop_jumping, METH_VARARGS, "" },
	{ "crouch", (PyCFunction)py_ue_crouch, METH_VARARGS, "" },
	{ "uncrouch", (PyCFunction)py_ue_uncrouch, METH_VARARGS, "" },
	{ "launch", (PyCFunction)py_ue_launch, METH_VARARGS, "" },
	{ "is_jumping", (PyCFunction)py_ue_is_jumping, METH_VARARGS, "" },
	{ "is_crouched", (PyCFunction)py_ue_is_crouched, METH_VARARGS, "" },
	{ "is_falling", (PyCFunction)py_ue_is_falling, METH_VARARGS, "" },
	{ "is_flying", (PyCFunction)py_ue_is_falling, METH_VARARGS, "" },
	{ "can_jump", (PyCFunction)py_ue_can_jump, METH_VARARGS, "" },
	{ "can_crouch", (PyCFunction)py_ue_can_crouch, METH_VARARGS, "" },


	{ "get_class", (PyCFunction)py_ue_get_class, METH_VARARGS, "" },
	{ "class_generated_by", (PyCFunction)py_ue_class_generated_by, METH_VARARGS, "" },
	{ "class_get_flags", (PyCFunction)py_ue_class_get_flags, METH_VARARGS, "" },
	{ "class_set_flags", (PyCFunction)py_ue_class_set_flags, METH_VARARGS, "" },

#if WITH_EDITOR
	{ "class_get_config_name", (PyCFunction)py_ue_class_get_config_name, METH_VARARGS, "" },
	{ "class_set_config_name", (PyCFunction)py_ue_class_set_config_name, METH_VARARGS, "" },
#endif
	{ "get_actor_components", (PyCFunction)py_ue_actor_components, METH_VARARGS, "" },
	{ "components", (PyCFunction)py_ue_actor_components, METH_VARARGS, "" },
	{ "get_components", (PyCFunction)py_ue_actor_components, METH_VARARGS, "" },

	{ "component_is_registered", (PyCFunction)py_ue_component_is_registered, METH_VARARGS, "" },
	{ "register_component", (PyCFunction)py_ue_register_component, METH_VARARGS, "" },
	{ "unregister_component", (PyCFunction)py_ue_unregister_component, METH_VARARGS, "" },
	{ "destroy_component", (PyCFunction)py_ue_destroy_component, METH_VARARGS, "" },

	{ "actor_destroy_component", (PyCFunction)py_ue_actor_destroy_component, METH_VARARGS, "" },
	{ "destroy_actor_component", (PyCFunction)py_ue_actor_destroy_component, METH_VARARGS, "" },

	{ "actor_create_default_subobject", (PyCFunction)py_ue_actor_create_default_subobject, METH_VARARGS, "" },
	{ "create_default_subobject", (PyCFunction)py_ue_actor_create_default_subobject, METH_VARARGS, "" },

	{ "actor_begin_play", (PyCFunction)py_ue_actor_begin_play, METH_VARARGS, "" },

	{ "broadcast", (PyCFunction)py_ue_broadcast, METH_VARARGS, "" },

#if WITH_EDITOR
	{ "get_metadata", (PyCFunction)py_ue_get_metadata, METH_VARARGS, "" },
	{ "set_metadata", (PyCFunction)py_ue_set_metadata, METH_VARARGS, "" },
	{ "has_metadata", (PyCFunction)py_ue_has_metadata, METH_VARARGS, "" },
#endif


	{ "quit_game", (PyCFunction)py_ue_quit_game, METH_VARARGS, "" },
	{ "play", (PyCFunction)py_ue_play, METH_VARARGS, "" },

	{ "get_world_type", (PyCFunction)py_ue_get_world_type, METH_VARARGS, "" },

	{ "world_exec", (PyCFunction)py_ue_world_exec, METH_VARARGS, "" },

	{ "simple_move_to_location", (PyCFunction)py_ue_simple_move_to_location, METH_VARARGS, "" },

	{ "actor_has_component_of_type", (PyCFunction)py_ue_actor_has_component_of_type, METH_VARARGS, "" },

	{ "actor_destroy", (PyCFunction)py_ue_actor_destroy, METH_VARARGS, "" },
#pragma warning(suppress: 4191)
	{ "actor_spawn", (PyCFunction)py_ue_actor_spawn, METH_VARARGS | METH_KEYWORDS, "" },
	{ "actor_has_tag", (PyCFunction)py_ue_actor_has_tag, METH_VARARGS, "" },
	{ "get_actor_bounds", (PyCFunction)py_ue_get_actor_bounds, METH_VARARGS, "" },

	{ "line_trace_single_by_channel", (PyCFunction)py_ue_line_trace_single_by_channel, METH_VARARGS, "" },
	{ "line_trace_multi_by_channel", (PyCFunction)py_ue_line_trace_multi_by_channel, METH_VARARGS, "" },
	{ "get_hit_result_under_cursor", (PyCFunction)py_ue_get_hit_result_under_cursor, METH_VARARGS, "" },
	{ "draw_debug_line", (PyCFunction)py_ue_draw_debug_line, METH_VARARGS, "" },

	{ "destructible_apply_damage", (PyCFunction)py_ue_destructible_apply_damage, METH_VARARGS, "" },

	{ "set_view_target", (PyCFunction)py_ue_set_view_target, METH_VARARGS, "" },
	{ "get_world_delta_seconds", (PyCFunction)py_ue_get_world_delta_seconds, METH_VARARGS, "" },

	{ "get_levels", (PyCFunction)py_ue_get_levels, METH_VARARGS, "" },
	{ "get_current_level", (PyCFunction)py_ue_get_current_level, METH_VARARGS, "" },
	{ "set_current_level", (PyCFunction)py_ue_set_current_level, METH_VARARGS, "" },

#if WITH_EDITOR
	{ "add_foliage_asset", (PyCFunction)py_ue_add_foliage_asset, METH_VARARGS, "" },
#endif
	{ "get_instanced_foliage_actor_for_current_level", (PyCFunction)py_ue_get_instanced_foliage_actor_for_current_level, METH_VARARGS, "" },


	{ "add_actor_component", (PyCFunction)py_ue_add_actor_component, METH_VARARGS, "" },
	{ "add_instance_component", (PyCFunction)py_ue_add_instance_component, METH_VARARGS, "" },
	{ "add_actor_root_component", (PyCFunction)py_ue_add_actor_root_component, METH_VARARGS, "" },
	{ "get_actor_component_by_type", (PyCFunction)py_ue_get_actor_component_by_type, METH_VARARGS, "" },
	{ "get_component_by_type", (PyCFunction)py_ue_get_actor_component_by_type, METH_VARARGS, "" },
	{ "get_component", (PyCFunction)py_ue_get_actor_component, METH_VARARGS, "" },
	{ "get_actor_component", (PyCFunction)py_ue_get_actor_component, METH_VARARGS, "" },
	{ "get_actor_components_by_type", (PyCFunction)py_ue_get_actor_components_by_type, METH_VARARGS, "" },
	{ "get_components_by_type", (PyCFunction)py_ue_get_actor_components_by_type, METH_VARARGS, "" },

	{ "add_python_component", (PyCFunction)py_ue_add_python_component, METH_VARARGS, "" },

	{ "set_simulate_physics", (PyCFunction)py_ue_set_simulate_physics, METH_VARARGS, "" },
	{ "add_impulse", (PyCFunction)py_ue_add_impulse, METH_VARARGS, "" },
	{ "add_angular_impulse", (PyCFunction)py_ue_add_angular_impulse, METH_VARARGS, "" },
	{ "add_force", (PyCFunction)py_ue_add_force, METH_VARARGS, "" },
	{ "add_torque", (PyCFunction)py_ue_add_torque, METH_VARARGS, "" },
	{ "set_physics_linear_velocity", (PyCFunction)py_ue_set_physics_linear_velocity, METH_VARARGS, "" },
	{ "get_physics_linear_velocity", (PyCFunction)py_ue_get_physics_linear_velocity, METH_VARARGS, "" },
	{ "set_physics_angular_velocity", (PyCFunction)py_ue_set_physics_angular_velocity, METH_VARARGS, "" },
	{ "get_physics_angular_velocity", (PyCFunction)py_ue_get_physics_angular_velocity, METH_VARARGS, "" },
	{ "find_object", (PyCFunction)py_ue_find_object, METH_VARARGS, "" },
	{ "get_world", (PyCFunction)py_ue_get_world, METH_VARARGS, "" },
	{ "has_world", (PyCFunction)py_ue_has_world, METH_VARARGS, "" },

	{ "get_game_viewport", (PyCFunction)py_ue_get_game_viewport, METH_VARARGS, "" },

	{ "get_world_location_at_distance_along_spline", (PyCFunction)py_ue_get_world_location_at_distance_along_spline, METH_VARARGS, "" },
	{ "get_spline_length", (PyCFunction)py_ue_get_spline_length, METH_VARARGS, "" },

	// Widget
	{ "take_widget", (PyCFunction)py_ue_take_widget, METH_VARARGS, "" },
	{ "create_widget", (PyCFunction)py_ue_create_widget, METH_VARARGS, "" },

	// WidgetComponent
	{ "set_slate_widget", (PyCFunction)py_ue_set_slate_widget, METH_VARARGS, "" },

	{ "get_actor_velocity", (PyCFunction)py_ue_get_actor_velocity, METH_VARARGS, "" },

	{ "play_sound_at_location", (PyCFunction)py_ue_play_sound_at_location, METH_VARARGS, "" },
	{ "queue_audio", (PyCFunction)py_ue_queue_audio, METH_VARARGS, "" },
	{ "reset_audio", (PyCFunction)py_ue_reset_audio, METH_VARARGS, "" },
	{ "get_available_audio_byte_count", (PyCFunction)py_ue_get_available_audio_byte_count, METH_VARARGS, "" },
	{ "sound_get_data", (PyCFunction)py_ue_sound_get_data, METH_VARARGS, "" },
	{ "sound_set_data", (PyCFunction)py_ue_sound_set_data, METH_VARARGS, "" },

	{ "world_tick", (PyCFunction)py_ue_world_tick, METH_VARARGS, "" },

	{ "conditional_begin_destroy", (PyCFunction)py_ue_conditional_begin_destroy, METH_VARARGS, "" },

	// Landscape
#if WITH_EDITOR
	{ "create_landscape_info", (PyCFunction)py_ue_create_landscape_info, METH_VARARGS, "" },
	{ "get_landscape_info", (PyCFunction)py_ue_get_landscape_info, METH_VARARGS, "" },
	{ "landscape_import", (PyCFunction)py_ue_landscape_import, METH_VARARGS, "" },
	{ "landscape_export_to_raw_mesh", (PyCFunction)py_ue_landscape_export_to_raw_mesh, METH_VARARGS, "" },
#endif

	// Player

	{ "create_player", (PyCFunction)py_ue_create_player, METH_VARARGS, "" },
	{ "get_num_players", (PyCFunction)py_ue_get_num_players, METH_VARARGS, "" },
	{ "get_num_spectators", (PyCFunction)py_ue_get_num_spectators, METH_VARARGS, "" },
	{ "get_player_controller", (PyCFunction)py_ue_get_player_controller, METH_VARARGS, "" },
	{ "get_player_hud", (PyCFunction)py_ue_get_player_hud, METH_VARARGS, "" },
	{ "set_player_hud", (PyCFunction)py_ue_set_player_hud, METH_VARARGS, "" },
	{ "get_player_camera_manager", (PyCFunction)py_ue_get_player_camera_manager, METH_VARARGS, "" },
	{ "get_player_pawn", (PyCFunction)py_ue_get_player_pawn, METH_VARARGS, "" },
	{ "restart_level", (PyCFunction)py_ue_restart_level, METH_VARARGS, "" },

	{ "get_overlapping_actors", (PyCFunction)py_ue_get_overlapping_actors, METH_VARARGS, "" },
	{ "actor_set_level_sequence", (PyCFunction)py_ue_actor_set_level_sequence, METH_VARARGS, "" },

	// MovieSceneCapture
	{ "capture_initialize", (PyCFunction)py_ue_capture_initialize, METH_VARARGS, "" },
	{ "capture_start", (PyCFunction)py_ue_capture_start, METH_VARARGS, "" },
	{ "capture_stop", (PyCFunction)py_ue_capture_stop, METH_VARARGS, "" },

	// Pawn
	{ "get_controller", (PyCFunction)py_ue_pawn_get_controller, METH_VARARGS, "" },

	// Controller
	{ "posses", (PyCFunction)py_ue_controller_posses, METH_VARARGS, "" },
	{ "unposses", (PyCFunction)py_ue_controller_unposses, METH_VARARGS, "" },
	{ "get_hud", (PyCFunction)py_ue_controller_get_hud, METH_VARARGS, "" },
	{ "get_controlled_pawn", (PyCFunction)py_ue_get_controlled_pawn, METH_VARARGS, "" },
	{ "get_pawn", (PyCFunction)py_ue_get_controlled_pawn, METH_VARARGS, "" },
	{ "project_world_location_to_screen", (PyCFunction)py_ue_controller_project_world_location_to_screen, METH_VARARGS, "" },

	// Attaching

	{ "get_socket_location", (PyCFunction)py_ue_get_socket_location, METH_VARARGS, "" },
	{ "get_socket_rotation", (PyCFunction)py_ue_get_socket_rotation, METH_VARARGS, "" },
	{ "get_socket_transform", (PyCFunction)py_ue_get_socket_transform, METH_VARARGS, "" },
	{ "get_socket_world_transform", (PyCFunction)py_ue_get_socket_world_transform, METH_VARARGS, "" },
	{ "get_socket_actor_transform", (PyCFunction)py_ue_get_socket_actor_transform, METH_VARARGS, "" },
	{ "get_attached_actors", (PyCFunction)py_ue_get_attached_actors, METH_VARARGS, "" },
	{ "get_all_child_actors", (PyCFunction)py_ue_get_all_child_actors, METH_VARARGS, "" },
	{ "attach_to_actor", (PyCFunction)py_ue_attach_to_actor, METH_VARARGS, "" },
	{ "attach_to_component", (PyCFunction)py_ue_attach_to_component, METH_VARARGS, "" },

	// Skeletal
	{ "get_anim_instance", (PyCFunction)py_ue_get_anim_instance, METH_VARARGS, "" },
	{ "set_skeletal_mesh", (PyCFunction)py_ue_set_skeletal_mesh, METH_VARARGS, "" },

	{ "skeleton_get_parent_index", (PyCFunction)py_ue_skeleton_get_parent_index, METH_VARARGS, "" },
	{ "skeleton_bones_get_num", (PyCFunction)py_ue_skeleton_bones_get_num, METH_VARARGS, "" },
	{ "skeleton_get_bone_name", (PyCFunction)py_ue_skeleton_get_bone_name, METH_VARARGS, "" },
	{ "skeleton_find_bone_index", (PyCFunction)py_ue_skeleton_find_bone_index, METH_VARARGS, "" },
	{ "skeleton_get_ref_bone_pose", (PyCFunction)py_ue_skeleton_get_ref_bone_pose, METH_VARARGS, "" },

#if ENGINE_MINOR_VERSION > 13
	{ "skeleton_add_bone", (PyCFunction)py_ue_skeleton_add_bone, METH_VARARGS, "" },
#endif

#if ENGINE_MINOR_VERSION > 12
	{ "skeletal_mesh_set_soft_vertices", (PyCFunction)py_ue_skeletal_mesh_set_soft_vertices, METH_VARARGS, "" },
	{ "skeletal_mesh_get_soft_vertices", (PyCFunction)py_ue_skeletal_mesh_get_soft_vertices, METH_VARARGS, "" },
#endif
	{ "skeletal_mesh_get_lod", (PyCFunction)py_ue_skeletal_mesh_get_lod, METH_VARARGS, "" },
	{ "skeletal_mesh_get_raw_indices", (PyCFunction)py_ue_skeletal_mesh_get_raw_indices, METH_VARARGS, "" },
	{ "skeletal_mesh_set_skeleton", (PyCFunction)py_ue_skeletal_mesh_set_skeleton, METH_VARARGS, "" },

#if ENGINE_MINOR_VERSION > 12
	{ "skeletal_mesh_get_bone_map", (PyCFunction)py_ue_skeletal_mesh_get_bone_map, METH_VARARGS, "" },
	{ "skeletal_mesh_set_bone_map", (PyCFunction)py_ue_skeletal_mesh_set_bone_map, METH_VARARGS, "" },
#endif
	{ "skeletal_mesh_set_active_bone_indices", (PyCFunction)py_ue_skeletal_mesh_set_active_bone_indices, METH_VARARGS, "" },
	{ "skeletal_mesh_set_required_bones", (PyCFunction)py_ue_skeletal_mesh_set_required_bones, METH_VARARGS, "" },
	{ "skeletal_mesh_get_active_bone_indices", (PyCFunction)py_ue_skeletal_mesh_get_active_bone_indices, METH_VARARGS, "" },
	{ "skeletal_mesh_get_required_bones", (PyCFunction)py_ue_skeletal_mesh_get_required_bones, METH_VARARGS, "" },
	{ "skeletal_mesh_lods_num", (PyCFunction)py_ue_skeletal_mesh_lods_num, METH_VARARGS, "" },
	{ "skeletal_mesh_sections_num", (PyCFunction)py_ue_skeletal_mesh_sections_num, METH_VARARGS, "" },
#if WITH_EDITOR
#pragma warning(suppress: 4191)
	{ "skeletal_mesh_build_lod", (PyCFunction)py_ue_skeletal_mesh_build_lod, METH_VARARGS | METH_KEYWORDS, "" },
#endif
	{ "skeletal_mesh_register_morph_target", (PyCFunction)py_ue_skeletal_mesh_register_morph_target, METH_VARARGS, "" },

	{ "skeletal_mesh_to_import_vertex_map", (PyCFunction)py_ue_skeletal_mesh_to_import_vertex_map, METH_VARARGS, "" },

	{ "morph_target_populate_deltas", (PyCFunction)py_ue_morph_target_populate_deltas, METH_VARARGS, "" },
	{ "morph_target_get_deltas", (PyCFunction)py_ue_morph_target_get_deltas, METH_VARARGS, "" },

	// Timer
	{ "set_timer", (PyCFunction)py_ue_set_timer, METH_VARARGS, "" },

	// Texture
	{ "texture_get_data", (PyCFunction)py_ue_texture_get_data, METH_VARARGS, "" },
	{ "texture_set_data", (PyCFunction)py_ue_texture_set_data, METH_VARARGS, "" },
	{ "texture_get_width", (PyCFunction)py_ue_texture_get_width, METH_VARARGS, "" },
	{ "texture_get_height", (PyCFunction)py_ue_texture_get_height, METH_VARARGS, "" },
	{ "render_target_get_data", (PyCFunction)py_ue_render_target_get_data, METH_VARARGS, "" },
	{ "render_target_get_data_to_buffer", (PyCFunction)py_ue_render_target_get_data_to_buffer, METH_VARARGS, "" },
	{ "texture_update_resource", (PyCFunction)py_ue_texture_update_resource, METH_VARARGS, "" },

#if WITH_EDITOR
	{ "texture_get_source_data", (PyCFunction)py_ue_texture_get_source_data, METH_VARARGS, "" },
#endif

	// Sequencer
	{ "sequencer_master_tracks", (PyCFunction)py_ue_sequencer_master_tracks, METH_VARARGS, "" },
	{ "sequencer_possessable_tracks", (PyCFunction)py_ue_sequencer_possessable_tracks, METH_VARARGS, "" },
#if WITH_EDITOR
	{ "sequencer_folders", (PyCFunction)py_ue_sequencer_folders, METH_VARARGS, "" },
	{ "sequencer_create_folder", (PyCFunction)py_ue_sequencer_create_folder, METH_VARARGS, "" },
	{ "sequencer_set_display_name", (PyCFunction)py_ue_sequencer_set_display_name, METH_VARARGS, "" },
	{ "sequencer_get_display_name", (PyCFunction)py_ue_sequencer_get_display_name, METH_VARARGS, "" },
	{ "sequencer_changed", (PyCFunction)py_ue_sequencer_changed, METH_VARARGS, "" },
	{ "sequencer_add_camera_cut_track", (PyCFunction)py_ue_sequencer_add_camera_cut_track, METH_VARARGS, "" },
	{ "sequencer_add_actor", (PyCFunction)py_ue_sequencer_add_actor, METH_VARARGS, "" },
    { "sequencer_add_actor_component", (PyCFunction)py_ue_sequencer_add_actor_component, METH_VARARGS, "" },
	{ "sequencer_make_new_spawnable", (PyCFunction)py_ue_sequencer_make_new_spawnable, METH_VARARGS, "" },

	{ "sequencer_add_possessable", (PyCFunction)py_ue_sequencer_add_possessable, METH_VARARGS, "" },
	{ "sequencer_track_add_section", (PyCFunction)py_ue_sequencer_track_add_section, METH_VARARGS, "" },

	{ "sequencer_section_add_key", (PyCFunction)py_ue_sequencer_section_add_key, METH_VARARGS, "" },
	{ "sequencer_remove_possessable", (PyCFunction)py_ue_sequencer_remove_possessable, METH_VARARGS, "" },
	{ "sequencer_remove_spawnable", (PyCFunction)py_ue_sequencer_remove_spawnable, METH_VARARGS, "" },
	{ "sequencer_remove_camera_cut_track", (PyCFunction)py_ue_sequencer_remove_camera_cut_track, METH_VARARGS, "" },
	{ "sequencer_remove_master_track", (PyCFunction)py_ue_sequencer_remove_master_track, METH_VARARGS, "" },
	{ "sequencer_remove_track", (PyCFunction)py_ue_sequencer_remove_track, METH_VARARGS, "" },
#endif
	{ "sequencer_sections", (PyCFunction)py_ue_sequencer_sections, METH_VARARGS, "" },
	{ "sequencer_track_sections", (PyCFunction)py_ue_sequencer_track_sections, METH_VARARGS, "" },
	{ "sequencer_possessables", (PyCFunction)py_ue_sequencer_possessables, METH_VARARGS, "" },
	{ "sequencer_possessables_guid", (PyCFunction)py_ue_sequencer_possessables_guid, METH_VARARGS, "" },
	{ "sequencer_find_possessable", (PyCFunction)py_ue_sequencer_find_possessable, METH_VARARGS, "" },
	{ "sequencer_find_spawnable", (PyCFunction)py_ue_sequencer_find_spawnable, METH_VARARGS, "" },
	{ "sequencer_add_master_track", (PyCFunction)py_ue_sequencer_add_master_track, METH_VARARGS, "" },


	{ "sequencer_add_track", (PyCFunction)py_ue_sequencer_add_track, METH_VARARGS, "" },


	// Material
	{ "set_material", (PyCFunction)py_ue_set_material, METH_VARARGS, "" },
	{ "set_material_scalar_parameter", (PyCFunction)py_ue_set_material_scalar_parameter, METH_VARARGS, "" },
	{ "set_material_vector_parameter", (PyCFunction)py_ue_set_material_vector_parameter, METH_VARARGS, "" },
	{ "set_material_texture_parameter", (PyCFunction)py_ue_set_material_texture_parameter, METH_VARARGS, "" },
	{ "get_material_scalar_parameter", (PyCFunction)py_ue_get_material_scalar_parameter, METH_VARARGS, "" },
	{ "get_material_vector_parameter", (PyCFunction)py_ue_get_material_vector_parameter, METH_VARARGS, "" },
	{ "get_material_texture_parameter", (PyCFunction)py_ue_get_material_texture_parameter, METH_VARARGS, "" },
	{ "get_material_static_switch_parameter", (PyCFunction)py_ue_get_material_static_switch_parameter, METH_VARARGS, "" },
	{ "create_material_instance_dynamic", (PyCFunction)py_ue_create_material_instance_dynamic, METH_VARARGS, "" },
#if WITH_EDITOR
	{ "set_material_parent", (PyCFunction)py_ue_set_material_parent, METH_VARARGS, "" },
	{ "static_mesh_set_collision_for_lod", (PyCFunction)py_ue_static_mesh_set_collision_for_lod, METH_VARARGS, "" },
	{ "static_mesh_set_shadow_for_lod", (PyCFunction)py_ue_static_mesh_set_shadow_for_lod, METH_VARARGS, "" },
	{ "get_raw_mesh", (PyCFunction)py_ue_static_mesh_get_raw_mesh, METH_VARARGS, "" },
#endif

	// Viewport
	{ "add_viewport_widget_content", (PyCFunction)py_ue_add_viewport_widget_content, METH_VARARGS, "" },
	{ "remove_viewport_widget_content", (PyCFunction)py_ue_remove_viewport_widget_content, METH_VARARGS, "" },
	{ "remove_all_viewport_widgets", (PyCFunction)py_ue_remove_all_viewport_widgets, METH_VARARGS, "" },

#if PY_MAJOR_VERSION >= 3
	{ "add_function", (PyCFunction)py_ue_add_function, METH_VARARGS, "" },
#endif
	{ "add_property", (PyCFunction)py_ue_add_property, METH_VARARGS, "" },
	{ "as_dict", (PyCFunction)py_ue_as_dict, METH_VARARGS, "" },

	{ "get_cdo", (PyCFunction)py_ue_get_cdo, METH_VARARGS, "" },
	{ "enum_values", (PyCFunction)py_ue_enum_values, METH_VARARGS, "" },
	{ "enum_names", (PyCFunction)py_ue_enum_names, METH_VARARGS, "" },
#if ENGINE_MINOR_VERSION >= 15
	{ "enum_user_defined_names", (PyCFunction)py_ue_enum_user_defined_names, METH_VARARGS, "" },
#endif
	{ NULL }  /* Sentinel */
};

void ue_pydelegates_cleanup(ue_PyUObject *self)
{
	// this could happen during engine shutdown, so have mercy
	// start deallocating delegates mapped to the object
	if (!self || !self->python_delegates_gc)
		return;
	for (UPythonDelegate *py_delegate : *(self->python_delegates_gc))
	{
		if (py_delegate && py_delegate->IsValidLowLevel())
		{
#if defined(UEPY_MEMORY_DEBUG)
			UE_LOG(LogPython, Warning, TEXT("Removing UPythonDelegate %p from ue_PyUObject %p mapped to UObject %p"), py_delegate, self, self->ue_object);
#endif
			py_delegate->RemoveFromRoot();
		}
	}
	self->python_delegates_gc->clear();
	delete self->python_delegates_gc;
	self->python_delegates_gc = nullptr;

	if (self->auto_rooted && self->ue_object->IsRooted())
	{
		self->ue_object->RemoveFromRoot();
	}

	Py_XDECREF(self->py_dict);
}

// destructor
static void ue_pyobject_dealloc(ue_PyUObject *self)
{
#if defined(UEPY_MEMORY_DEBUG)
	UE_LOG(LogPython, Warning, TEXT("Destroying ue_PyUObject %p mapped to UObject %p"), self, self->ue_object);
#endif
	ue_pydelegates_cleanup(self);
	ue_python_gc.erase(self->ue_object);
	Py_TYPE(self)->tp_free((PyObject *)self);
}

static PyObject *ue_PyUObject_getattro(ue_PyUObject *self, PyObject *attr_name)
{
	PyObject *ret = PyObject_GenericGetAttr((PyObject *)self, attr_name);
	if (!ret)
	{
		if (PyUnicodeOrString_Check(attr_name))
		{
			char *attr = PyUnicode_AsUTF8(attr_name);
			// first check for property
			UStruct *u_struct = nullptr;
			if (self->ue_object->IsA<UStruct>())
			{
				u_struct = (UStruct *)self->ue_object;
			}
			else
			{
				u_struct = (UStruct *)self->ue_object->GetClass();
			}
			UProperty *u_property = u_struct->FindPropertyByName(FName(UTF8_TO_TCHAR(attr)));
			if (u_property)
			{
				// swallow previous exception
				PyErr_Clear();
				return ue_py_convert_property(u_property, (uint8 *)self->ue_object);
			}

			UFunction *function = self->ue_object->FindFunction(FName(UTF8_TO_TCHAR(attr)));
			// retry wth K2_ prefix
			if (!function)
			{
				FString k2_name = FString("K2_") + UTF8_TO_TCHAR(attr);
				function = self->ue_object->FindFunction(FName(*k2_name));
			}

			// is it a static class ?
			if (!function)
			{
				if (self->ue_object->IsA<UClass>())
				{
					UClass *u_class = (UClass *)self->ue_object;
					UObject *cdo = u_class->GetDefaultObject();
					if (cdo)
					{
						function = cdo->FindFunction(FName(UTF8_TO_TCHAR(attr)));
						// try _NEW ?
						if (!function)
						{
							FString name_new = UTF8_TO_TCHAR(attr) + FString("_NEW");
							function = cdo->FindFunction(FName(*name_new));
						}
					}
				}
			}

			// last hope, is it an enum ?
			if (!function)
			{
#if ENGINE_MINOR_VERSION >= 15
				if (self->ue_object->IsA<UUserDefinedEnum>())
				{
					UUserDefinedEnum *u_enum = (UUserDefinedEnum *)self->ue_object;
					PyErr_Clear();
					FString attr_as_string = FString(UTF8_TO_TCHAR(attr));
					for (auto item : u_enum->DisplayNameMap)
					{
						if (item.Value.ToString() == attr_as_string)
						{
#if ENGINE_MINOR_VERSION > 15
							return PyLong_FromLong(u_enum->GetIndexByName(item.Key));
#else
							return PyLong_FromLong(u_enum->FindEnumIndex(item.Key));
#endif
						}
					}
				}
#endif
				if (self->ue_object->IsA<UEnum>())
				{
					UEnum *u_enum = (UEnum *)self->ue_object;
					PyErr_Clear();
#if ENGINE_MINOR_VERSION > 15
					return PyLong_FromLong(u_enum->GetIndexByName(FName(UTF8_TO_TCHAR(attr))));
#else
					return PyLong_FromLong(u_enum->FindEnumIndex(FName(UTF8_TO_TCHAR(attr))));
#endif
				}
			}

			if (function)
			{
				// swallow previous exception
				PyErr_Clear();
				return py_ue_new_callable(function, self->ue_object);
			}
		}
	}
	return ret;
}

static int ue_PyUObject_setattro(ue_PyUObject *self, PyObject *attr_name, PyObject *value)
{
	// first of all check for UProperty
	if (PyUnicodeOrString_Check(attr_name))
	{
		char *attr = PyUnicode_AsUTF8(attr_name);
		// first check for property
		UStruct *u_struct = nullptr;
		if (self->ue_object->IsA<UStruct>())
		{
			u_struct = (UStruct *)self->ue_object;
		}
		else
		{
			u_struct = (UStruct *)self->ue_object->GetClass();
		}
		UProperty *u_property = u_struct->FindPropertyByName(FName(UTF8_TO_TCHAR(attr)));
		if (u_property)
		{
			if (ue_py_convert_pyobject(value, u_property, (uint8*)self->ue_object))
			{
				return 0;
			}
			PyErr_SetString(PyExc_ValueError, "invalid value for UProperty");
			return -1;
		}

		// now check for function name
		if (self->ue_object->FindFunction(FName(UTF8_TO_TCHAR(attr))))
		{
			PyErr_SetString(PyExc_ValueError, "you cannot overwrite a UFunction");
			return -1;
		}
	}
	return PyObject_GenericSetAttr((PyObject *)self, attr_name, value);
}

static PyObject *ue_PyUObject_str(ue_PyUObject *self)
{
#if PY_MAJOR_VERSION >= 3
	return PyUnicode_FromFormat("<unreal_engine.UObject '%s' (%p) UClass '%s' (refcnt: %d)>",
		TCHAR_TO_UTF8(*self->ue_object->GetName()), self->ue_object, TCHAR_TO_UTF8(*self->ue_object->GetClass()->GetName()), self->ob_base.ob_refcnt);
#else
	return PyUnicode_FromFormat("<unreal_engine.UObject '%s' (%p) UClass '%s'>",
		TCHAR_TO_UTF8(*self->ue_object->GetName()), self->ue_object, TCHAR_TO_UTF8(*self->ue_object->GetClass()->GetName()));
#endif
}

static PyObject *ue_PyUObject_call(ue_PyUObject *self, PyObject *args, PyObject *kw)
{
	// if it is a class, create a new object
	if (self->ue_object->IsA<UClass>())
	{
		UClass *u_class = (UClass *)self->ue_object;
		if (u_class->HasAnyClassFlags(CLASS_Abstract))
		{
			return PyErr_Format(PyExc_Exception, "abstract classes cannot be instantiated");
		}
		if (u_class->IsChildOf<AActor>())
		{
			return PyErr_Format(PyExc_Exception, "you cannot use __call__ on actors, they have to be spawned");
		}
		PyObject *py_name = nullptr;
		PyObject *py_outer = Py_None;
		if (!PyArg_ParseTuple(args, "|OO:new_object", &py_name, &py_outer))
		{
			return NULL;
		}
		int num_args = py_name ? 3 : 1;
		PyObject *py_args = PyTuple_New(num_args);
		Py_INCREF((PyObject *)self);
		PyTuple_SetItem(py_args, 0, (PyObject *)self);
		if (py_name)
		{
			Py_INCREF(py_outer);
			PyTuple_SetItem(py_args, 1, py_outer);
			Py_INCREF(py_name);
			PyTuple_SetItem(py_args, 2, py_name);
		}
		PyObject *ret = py_unreal_engine_new_object(nullptr, py_args);
		Py_DECREF(py_args);
		return (PyObject *)ret;
	}
	// if it is a uscriptstruct, instantiate a new struct
	if (self->ue_object->IsA<UScriptStruct>())
	{
		UScriptStruct *u_script_struct = (UScriptStruct *)self->ue_object;
		uint8 *data = (uint8*)FMemory_Alloca(u_script_struct->GetStructureSize());
		u_script_struct->InitializeStruct(data);
#if WITH_EDITOR
		u_script_struct->InitializeDefaultValue(data);
#endif
		if (kw)
		{
			PyObject *struct_keys = PyObject_GetIter(kw);
			for (;;)
			{
				PyObject *key = PyIter_Next(struct_keys);
				if (!key)
				{
					if (PyErr_Occurred())
						return PyErr_Format(PyExc_Exception, "unable to build struct from dictionary");
					break;
				}
				if (!PyUnicodeOrString_Check(key))
					continue;
				char *struct_key = PyUnicode_AsUTF8(key);

				PyObject *value = PyDict_GetItem(kw, key);
				if (!value)
				{
					if (PyErr_Occurred())
						return PyErr_Format(PyExc_Exception, "unable to build struct from dictionary");
					break;
				}

				UProperty *u_property = ue_struct_get_field_from_name(u_script_struct, struct_key);
				if (u_property)
				{
					if (!ue_py_convert_pyobject(value, u_property, data))
					{
						return PyErr_Format(PyExc_Exception, "invalid value for UProperty");
					}
				}
				else
				{
					return PyErr_Format(PyExc_Exception, "UProperty %s not found", struct_key);
				}
			}
		}
		return py_ue_new_uscriptstruct(u_script_struct, data);
	}
	return PyErr_Format(PyExc_Exception, "the specified uobject has no __call__ support");
}

static PyTypeObject ue_PyUObjectType = {
	PyVarObject_HEAD_INIT(NULL, 0)
	"unreal_engine.UObject",             /* tp_name */
	sizeof(ue_PyUObject), /* tp_basicsize */
	0,                         /* tp_itemsize */
	(destructor)ue_pyobject_dealloc,       /* tp_dealloc */
	0,                         /* tp_print */
	0,                         /* tp_getattr */
	0,                         /* tp_setattr */
	0,                         /* tp_reserved */
	0,                         /* tp_repr */
	0,                         /* tp_as_number */
	0,                         /* tp_as_sequence */
	0,                         /* tp_as_mapping */
	0,                         /* tp_hash  */
	(ternaryfunc)ue_PyUObject_call,                         /* tp_call */
	(reprfunc)ue_PyUObject_str,                         /* tp_str */
	(getattrofunc)ue_PyUObject_getattro, /* tp_getattro */
	(setattrofunc)ue_PyUObject_setattro, /* tp_setattro */
	0,                         /* tp_as_buffer */
	Py_TPFLAGS_DEFAULT,        /* tp_flags */
	"Unreal Engine generic UObject",           /* tp_doc */
	0,                         /* tp_traverse */
	0,                         /* tp_clear */
	0,                         /* tp_richcompare */
	0,                         /* tp_weaklistoffset */
	0,                         /* tp_iter */
	0,                         /* tp_iternext */
	ue_PyUObject_methods,             /* tp_methods */
};

UClass *unreal_engine_new_uclass(char *name, UClass *outer_parent)
{
	bool is_overwriting = false;

	UObject *outer = GetTransientPackage();
	UClass *parent = UObject::StaticClass();

	if (outer_parent)
	{
		parent = outer_parent;
		outer = parent->GetOuter();
	}

	UClass *new_object = FindObject<UClass>(ANY_PACKAGE, UTF8_TO_TCHAR(name));
	if (!new_object)
	{
		new_object = NewObject<UPythonClass>(outer, UTF8_TO_TCHAR(name), RF_Public | RF_Transient | RF_MarkAsNative);
		if (!new_object)
			return nullptr;
	}
	else
	{
		UE_LOG(LogPython, Warning, TEXT("Preparing for overwriting class %s ..."), UTF8_TO_TCHAR(name));
		is_overwriting = true;
	}

	if (is_overwriting && new_object->Children)
	{
		UField *u_field = new_object->Children;
		while (u_field)
		{
			if (u_field->IsA<UFunction>())
			{
				UE_LOG(LogPython, Warning, TEXT("removing function %s"), *u_field->GetName());
				new_object->RemoveFunctionFromFunctionMap((UFunction *)u_field);
				FLinkerLoad::InvalidateExport(u_field);
			}
			u_field = u_field->Next;
		}
		new_object->ClearFunctionMapsCaches();
		new_object->PurgeClass(true);
		new_object->Children = nullptr;
		new_object->ClassAddReferencedObjects = parent->ClassAddReferencedObjects;
	}

	new_object->PropertiesSize = 0;

	new_object->ClassConstructor = parent->ClassConstructor;
	new_object->SetSuperStruct(parent);

	new_object->PropertyLink = parent->PropertyLink;
	new_object->ClassWithin = parent->ClassWithin;
	new_object->ClassConfigName = parent->ClassConfigName;

	new_object->ClassFlags |= (parent->ClassFlags & (CLASS_Inherit | CLASS_ScriptInherit));
	new_object->ClassFlags |= CLASS_Native;

#if WITH_EDITOR
	new_object->SetMetaData(FBlueprintMetadata::MD_AllowableBlueprintVariableType, TEXT("true"));
	if (new_object->IsChildOf<UActorComponent>())
	{
		new_object->SetMetaData(FBlueprintMetadata::MD_BlueprintSpawnableComponent, TEXT("true"));
	}
#endif

	new_object->ClassCastFlags = parent->ClassCastFlags;


	new_object->Bind();
	new_object->StaticLink(true);

	// it could be a class update
	if (is_overwriting && new_object->ClassDefaultObject)
	{
		new_object->GetDefaultObject()->RemoveFromRoot();
		new_object->GetDefaultObject()->ConditionalBeginDestroy();
		new_object->ClassDefaultObject = nullptr;
	}

#if WITH_EDITOR
	new_object->PostEditChange();
#endif

	new_object->GetDefaultObject()->PostInitProperties();

#if WITH_EDITOR
	new_object->PostLinkerChange();
#endif

	new_object->AssembleReferenceTokenStream();

#if WITH_EDITOR
	FBlueprintActionDatabase::Get().RefreshClassActions(new_object);
#endif

	return new_object;
}

// hack for avoiding loops in class constructors (thanks to the Unreal.js project for the idea)
UClass *ue_py_class_constructor_placeholder = nullptr;
static void UEPyClassConstructor(UClass *u_class, const FObjectInitializer &ObjectInitializer)
{
	if (UPythonClass *u_py_class_casted = Cast<UPythonClass>(u_class))
	{
		ue_py_class_constructor_placeholder = u_class;
	}
	u_class->ClassConstructor(ObjectInitializer);
	ue_py_class_constructor_placeholder = nullptr;
}

static int unreal_engine_py_init(ue_PyUObject *self, PyObject *args, PyObject *kwds)
{
	// is it subclassing ?
	if (PyTuple_Size(args) == 3)
	{
		// TODO make it smarter on error checking
		UE_LOG(LogPython, Warning, TEXT("%s"), UTF8_TO_TCHAR(PyUnicode_AsUTF8(PyObject_Str(PyTuple_GetItem(args, 0)))));
		UE_LOG(LogPython, Warning, TEXT("%s"), UTF8_TO_TCHAR(PyUnicode_AsUTF8(PyObject_Str(PyTuple_GetItem(args, 1)))));
		UE_LOG(LogPython, Warning, TEXT("%s"), UTF8_TO_TCHAR(PyUnicode_AsUTF8(PyObject_Str(PyTuple_GetItem(args, 2)))));

		PyObject *parents = PyTuple_GetItem(args, 1);
		ue_PyUObject *parent = (ue_PyUObject *)PyTuple_GetItem(parents, 0);

		PyObject *class_attributes = PyTuple_GetItem(args, 2);

		PyObject *class_name = PyDict_GetItemString(class_attributes, (char *)"__qualname__");
		char *name = PyUnicode_AsUTF8(class_name);
		// check if parent is a uclass
		UClass *new_class = unreal_engine_new_uclass(name, (UClass *)parent->ue_object);
		if (!new_class)
			return -1;

		// map the class to the python object
		self->ue_object = new_class;

		PyObject *py_additional_properties = PyDict_New();

		PyObject *class_attributes_keys = PyObject_GetIter(class_attributes);
		for (;;)
		{
			PyObject *key = PyIter_Next(class_attributes_keys);
			if (!key)
			{
				if (PyErr_Occurred())
					return -1;
				break;
			}
			if (!PyUnicodeOrString_Check(key))
				continue;
			char *class_key = PyUnicode_AsUTF8(key);

			PyObject *value = PyDict_GetItem(class_attributes, key);

			if (strlen(class_key) > 2 && class_key[0] == '_' && class_key[1] == '_')
			{
				continue;
			}

			bool prop_added = false;

			if (UProperty *u_property = new_class->FindPropertyByName(FName(UTF8_TO_TCHAR(class_key))))
			{
				UE_LOG(LogPython, Warning, TEXT("Found UProperty %s"), UTF8_TO_TCHAR(class_key));
				PyDict_SetItem(py_additional_properties, key, value);
				prop_added = true;
			}
			// add simple property
			else if (ue_is_pyuobject(value))
			{
				ue_PyUObject *py_obj = (ue_PyUObject *)value;
				if (py_obj->ue_object->IsA<UClass>())
				{
					UClass *p_class = (UClass *)py_obj->ue_object;
					if (p_class->IsChildOf<UProperty>())
					{
						if (!py_ue_add_property(self, Py_BuildValue("(Os)", value, class_key)))
						{
							unreal_engine_py_log_error();
							return -1;
						}
						prop_added = true;
					}
					else
					{
						if (!py_ue_add_property(self, Py_BuildValue("(OsO)", (PyObject *)ue_get_python_wrapper(UObjectProperty::StaticClass()), class_key, value)))
						{
							unreal_engine_py_log_error();
							return -1;
						}
						prop_added = true;
					}
				}
				else if (py_obj->ue_object->IsA<UScriptStruct>())
				{
					if (!py_ue_add_property(self, Py_BuildValue("(OsO)", (PyObject *)ue_get_python_wrapper(UStructProperty::StaticClass()), class_key, value)))
					{
						unreal_engine_py_log_error();
						return -1;
					}
					prop_added = true;
				}
			}

			// add array property
			else if (PyList_Check(value))
			{
				if (PyList_Size(value) == 1)
				{
					PyObject *first_item = PyList_GetItem(value, 0);
					if (ue_is_pyuobject(first_item))
					{
						ue_PyUObject *py_obj = (ue_PyUObject *)first_item;
						if (py_obj->ue_object->IsA<UClass>())
						{
							UClass *p_class = (UClass *)py_obj->ue_object;
							if (p_class->IsChildOf<UProperty>())
							{
								if (!py_ue_add_property(self, Py_BuildValue("(Os)", value, class_key)))
								{
									unreal_engine_py_log_error();
									return -1;
								}
								prop_added = true;
							}

							else
							{
								if (!py_ue_add_property(self, Py_BuildValue("([O]sO)", (PyObject *)ue_get_python_wrapper(UObjectProperty::StaticClass()), class_key, first_item)))
								{
									unreal_engine_py_log_error();
									return -1;
								}
								prop_added = true;
							}
						}
						else if (py_obj->ue_object->IsA<UScriptStruct>())
						{
							if (!py_ue_add_property(self, Py_BuildValue("([O]sO)", (PyObject *)ue_get_python_wrapper(UStructProperty::StaticClass()), class_key, first_item)))
							{
								unreal_engine_py_log_error();
								return -1;
							}
							prop_added = true;
						}
					}

				}
			}
#if ENGINE_MINOR_VERSION >= 15
			else if (PyDict_Check(value))
			{
				if (PyDict_Size(value) == 1)
				{
					PyObject *py_key = nullptr;
					PyObject *py_value = nullptr;
					Py_ssize_t pos = 0;
					PyDict_Next(value, &pos, &py_key, &py_value);
					if (ue_is_pyuobject(py_key) && ue_is_pyuobject(py_value))
					{
						PyObject *first_item = nullptr;
						PyObject *second_item = nullptr;

						ue_PyUObject *py_obj = (ue_PyUObject *)py_key;
						if (py_obj->ue_object->IsA<UClass>())
						{
							UClass *p_class = (UClass *)py_obj->ue_object;
							if (p_class->IsChildOf<UProperty>())
							{
								first_item = py_key;
							}
							else
							{
								first_item = (PyObject *)ue_get_python_wrapper(UObjectProperty::StaticClass());
							}
						}
						else if (py_obj->ue_object->IsA<UScriptStruct>())
						{
							first_item = (PyObject *)ue_get_python_wrapper(UStructProperty::StaticClass());
						}

						ue_PyUObject *py_obj2 = (ue_PyUObject *)py_value;
						if (py_obj2->ue_object->IsA<UClass>())
						{
							UClass *p_class = (UClass *)py_obj2->ue_object;
							if (p_class->IsChildOf<UProperty>())
							{
								second_item = py_value;
							}
							else
							{
								second_item = (PyObject *)ue_get_python_wrapper(UObjectProperty::StaticClass());
							}
						}
						else if (py_obj2->ue_object->IsA<UScriptStruct>())
						{
							second_item = (PyObject *)ue_get_python_wrapper(UStructProperty::StaticClass());
						}

						if (!py_ue_add_property(self, Py_BuildValue("([OO]sOO)", first_item, second_item, class_key, py_key, py_value)))
						{
							unreal_engine_py_log_error();
							return -1;
						}
						prop_added = true;
					}
				}
			}
#endif
			// function ?
			else if (PyCallable_Check(value) && class_key[0] >= 'A' && class_key[0] <= 'Z')
			{
				uint32 func_flags = FUNC_Native | FUNC_BlueprintCallable | FUNC_Public;
				PyObject *is_event = PyObject_GetAttrString(value, (char *)"event");
				if (is_event && PyObject_IsTrue(is_event))
				{
					func_flags |= FUNC_Event | FUNC_BlueprintEvent;
				}
				else if (!is_event)
					PyErr_Clear();

				PyObject *is_multicast = PyObject_GetAttrString(value, (char *)"multicast");
				if (is_multicast && PyObject_IsTrue(is_multicast))
				{
					func_flags |= FUNC_NetMulticast;
				}
				else if (!is_multicast)
					PyErr_Clear();
				PyObject *is_server = PyObject_GetAttrString(value, (char *)"server");
				if (is_server && PyObject_IsTrue(is_server))
				{
					func_flags |= FUNC_NetServer;
				}
				else if (!is_server)
					PyErr_Clear();
				PyObject *is_client = PyObject_GetAttrString(value, (char *)"client");
				if (is_client && PyObject_IsTrue(is_client))
				{
					func_flags |= FUNC_NetClient;
				}
				else if (!is_client)
					PyErr_Clear();
				PyObject *is_reliable = PyObject_GetAttrString(value, (char *)"reliable");
				if (is_reliable && PyObject_IsTrue(is_reliable))
				{
					func_flags |= FUNC_NetReliable;
				}
				else if (!is_reliable)
					PyErr_Clear();


				PyObject *is_pure = PyObject_GetAttrString(value, (char *)"pure");
				if (is_pure && PyObject_IsTrue(is_pure))
				{
					func_flags |= FUNC_BlueprintPure;
				}
				else if (!is_pure)
					PyErr_Clear();
				PyObject *is_static = PyObject_GetAttrString(value, (char *)"static");
				if (is_static && PyObject_IsTrue(is_static))
				{
					func_flags |= FUNC_Static;
				}
				else if (!is_static)
					PyErr_Clear();
				PyObject *override_name = PyObject_GetAttrString(value, (char *)"override");
				if (override_name && PyUnicodeOrString_Check(override_name))
				{
					class_key = PyUnicode_AsUTF8(override_name);
				}
				else if (override_name && PyUnicodeOrString_Check(override_name))
				{
					class_key = PyUnicode_AsUTF8(override_name);
				}
				else if (!override_name)
					PyErr_Clear();
				if (!unreal_engine_add_function(new_class, class_key, value, func_flags))
				{
					UE_LOG(LogPython, Error, TEXT("unable to add function %s"), UTF8_TO_TCHAR(class_key));
					return -1;
				}
				prop_added = true;
			}


			if (!prop_added)
			{
				UE_LOG(LogPython, Warning, TEXT("Adding %s as attr"), UTF8_TO_TCHAR(class_key));
				PyObject_SetAttr((PyObject *)self, key, value);
			}
		}

		if (PyDict_Size(py_additional_properties) > 0)
		{
			PyObject_SetAttrString((PyObject *)self, (char*)"__additional_uproperties__", py_additional_properties);
		}

		UPythonClass *new_u_py_class = (UPythonClass *)new_class;
		// TODO: check if we can use this to decref the ue_PyUbject mapped to the class
		new_u_py_class->py_uobject = self;
		new_u_py_class->ClassConstructor = [](const FObjectInitializer &ObjectInitializer)
		{
			FScopePythonGIL gil;
			UClass *u_class = ue_py_class_constructor_placeholder ? ue_py_class_constructor_placeholder : ObjectInitializer.GetClass();
			ue_py_class_constructor_placeholder = nullptr;

			UEPyClassConstructor(u_class->GetSuperClass(), ObjectInitializer);

			if (UPythonClass *u_py_class_casted = Cast<UPythonClass>(u_class))
			{
				ue_PyUObject *new_self = ue_get_python_wrapper(ObjectInitializer.GetObj());
				if (!new_self)
				{
					unreal_engine_py_log_error();
					return;
				}

				// fill __dict__ from class
				if (u_py_class_casted->py_uobject && u_py_class_casted->py_uobject->py_dict)
				{
					PyObject *found_additional_props = PyDict_GetItemString(u_py_class_casted->py_uobject->py_dict, (char *)"__additional_uproperties__");
					// manage UProperties (and automatically maps multicast properties)
					if (found_additional_props)
					{
						PyObject *keys = PyDict_Keys(found_additional_props);
						Py_ssize_t items_len = PyList_Size(keys);
						for (Py_ssize_t i = 0; i < items_len; i++)
						{
							PyObject *mc_key = PyList_GetItem(keys, i);
							PyObject *mc_value = PyDict_GetItem(found_additional_props, mc_key);

							char *mc_name = PyUnicode_AsUTF8(mc_key);
							UProperty *u_property = ObjectInitializer.GetObj()->GetClass()->FindPropertyByName(FName(UTF8_TO_TCHAR(mc_name)));
							if (u_property)
							{
								if (auto casted_prop = Cast<UMulticastDelegateProperty>(u_property))
								{
									FMulticastScriptDelegate multiscript_delegate = casted_prop->GetPropertyValue_InContainer(ObjectInitializer.GetObj());

									FScriptDelegate script_delegate;
									UPythonDelegate *py_delegate = NewObject<UPythonDelegate>();
									py_delegate->SetPyCallable(mc_value);
									py_delegate->SetSignature(casted_prop->SignatureFunction);
									// avoid delegates to be destroyed by the GC
									py_delegate->AddToRoot();

									// fake UFUNCTION for bypassing checks
									script_delegate.BindUFunction(py_delegate, FName("PyFakeCallable"));

									// add the new delegate
									multiscript_delegate.Add(script_delegate);

									// re-assign multicast delegate
									casted_prop->SetPropertyValue_InContainer(ObjectInitializer.GetObj(), multiscript_delegate);
								}
								else
								{
									PyObject_SetAttr((PyObject *)new_self, mc_key, mc_value);
								}
							}

						}
						Py_DECREF(keys);
					}
					else
					{
						PyErr_Clear();
					}
					PyObject *keys = PyDict_Keys(u_py_class_casted->py_uobject->py_dict);
					Py_ssize_t keys_len = PyList_Size(keys);
					for (Py_ssize_t i = 0; i < keys_len; i++)
					{
						PyObject *key = PyList_GetItem(keys, i);
						PyObject *value = PyDict_GetItem(u_py_class_casted->py_uobject->py_dict, key);
						if (PyUnicode_Check(key))
						{
							char *key_name = PyUnicode_AsUTF8(key);
							if (!strcmp(key_name, (char *)"__additional_uproperties__"))
								continue;
						}
						// special case to bound function to method
						if (PyFunction_Check(value))
						{
							PyObject *bound_function = PyObject_CallMethod(value, (char*)"__get__", (char*)"O", (PyObject *)new_self);
							if (bound_function)
							{
								PyObject_SetAttr((PyObject *)new_self, key, bound_function);
								Py_DECREF(bound_function);
							}
							else
							{
								unreal_engine_py_log_error();
							}
						}
						else
						{
							PyObject_SetAttr((PyObject *)new_self, key, value);
						}
					}
					Py_DECREF(keys);
				}
				// call __init__
				u_py_class_casted->CallPyConstructor(new_self);
			}
		};



		if (self->py_dict)
		{
			ue_PyUObject *new_default_self = ue_get_python_wrapper(new_u_py_class->ClassDefaultObject);

			if (!new_default_self)
			{
				unreal_engine_py_log_error();
				UE_LOG(LogPython, Error, TEXT("unable to set dict on new ClassDefaultObject"));
				return -1;
			}
			PyObject *keys = PyDict_Keys(self->py_dict);

			Py_ssize_t keys_len = PyList_Size(keys);
			for (Py_ssize_t i = 0; i < keys_len; i++)
			{
				PyObject *key = PyList_GetItem(keys, i);
				PyObject *value = PyDict_GetItem(self->py_dict, key);
				// special case to bound function to method
				if (PyFunction_Check(value))
				{
					PyObject *bound_function = PyObject_CallMethod(value, (char*)"__get__", (char*)"O", (PyObject *)new_default_self);
					if (bound_function)
					{
						PyObject_SetAttr((PyObject *)new_default_self, key, bound_function);
						Py_DECREF(bound_function);
					}
					else
					{
						unreal_engine_py_log_error();
					}
				}
				else
				{
					PyObject_SetAttr((PyObject *)new_default_self, key, value);
				}
			}
			Py_DECREF(keys);
		}

		// add default uproperties values
		if (py_additional_properties)
		{
			ue_PyUObject *new_default_self = ue_get_python_wrapper(new_u_py_class->ClassDefaultObject);
			if (!new_default_self)
			{
				unreal_engine_py_log_error();
				UE_LOG(LogPython, Error, TEXT("unable to set properties on new ClassDefaultObject"));
				return -1;
			}
			PyObject *keys = PyDict_Keys(py_additional_properties);
			Py_ssize_t keys_len = PyList_Size(keys);
			for (Py_ssize_t i = 0; i < keys_len; i++)
			{
				PyObject *key = PyList_GetItem(keys, i);
				PyObject *value = PyDict_GetItem(py_additional_properties, key);

				PyObject_SetAttr((PyObject *)new_default_self, key, value);
			}
			Py_DECREF(keys);
		}

		// add custom constructor (__init__)
		PyObject *py_init = PyDict_GetItemString(class_attributes, (char *)"__init__");
		if (py_init && PyCallable_Check(py_init))
		{
			// fake initializer
			FObjectInitializer initializer(new_u_py_class->ClassDefaultObject, nullptr, false, true);
			new_u_py_class->SetPyConstructor(py_init);
			ue_PyUObject *new_default_self = ue_get_python_wrapper(new_u_py_class->ClassDefaultObject);

			if (!new_default_self)
			{
				unreal_engine_py_log_error();
				UE_LOG(LogPython, Error, TEXT("unable to call __init__ on new ClassDefaultObject"));
				return -1;
			}

			new_u_py_class->CallPyConstructor(new_default_self);
		}

	}

	return 0;
}

void unreal_engine_init_py_module()
{
#if PY_MAJOR_VERSION >= 3
	PyImport_AppendInittab("unreal_engine", init_unreal_engine);
	PyObject *new_unreal_engine_module = PyImport_AddModule("unreal_engine");
#else
	PyObject *new_unreal_engine_module = Py_InitModule3("unreal_engine", NULL, unreal_engine_py_doc);
#endif


	PyObject *unreal_engine_dict = PyModule_GetDict(new_unreal_engine_module);

	PyMethodDef *unreal_engine_function;
	for (unreal_engine_function = unreal_engine_methods; unreal_engine_function->ml_name != NULL; unreal_engine_function++)
	{
		PyObject *func = PyCFunction_New(unreal_engine_function, NULL);
		PyDict_SetItemString(unreal_engine_dict, unreal_engine_function->ml_name, func);
		Py_DECREF(func);
	}


	ue_PyUObjectType.tp_new = PyType_GenericNew;
	ue_PyUObjectType.tp_init = (initproc)unreal_engine_py_init;
	ue_PyUObjectType.tp_dictoffset = offsetof(ue_PyUObject, py_dict);
	if (PyType_Ready(&ue_PyUObjectType) < 0)
		return;

	Py_INCREF(&ue_PyUObjectType);
	PyModule_AddObject(new_unreal_engine_module, "UObject", (PyObject *)&ue_PyUObjectType);

	ue_python_init_fvector(new_unreal_engine_module);
	ue_python_init_frotator(new_unreal_engine_module);
	ue_python_init_ftransform(new_unreal_engine_module);
	ue_python_init_fhitresult(new_unreal_engine_module);
	ue_python_init_fcolor(new_unreal_engine_module);
	ue_python_init_flinearcolor(new_unreal_engine_module);
	ue_python_init_fquat(new_unreal_engine_module);

	ue_python_init_frandomstream(new_unreal_engine_module);

	ue_python_init_fraw_anim_sequence_track(new_unreal_engine_module);

	ue_python_init_fsoft_skin_vertex(new_unreal_engine_module);

	ue_python_init_fmorph_target_delta(new_unreal_engine_module);

	ue_python_init_fobject_thumbnail(new_unreal_engine_module);

	ue_python_init_fviewport_client(new_unreal_engine_module);
#if WITH_EDITOR
	ue_python_init_feditor_viewport_client(new_unreal_engine_module);
#endif

	ue_python_init_fpython_output_device(new_unreal_engine_module);

	ue_python_init_ftimerhandle(new_unreal_engine_module);

	ue_python_init_fdelegatehandle(new_unreal_engine_module);

	ue_python_init_fsocket(new_unreal_engine_module);

	ue_python_init_callable(new_unreal_engine_module);

	ue_python_init_uscriptstruct(new_unreal_engine_module);

	ue_python_init_uclassesimporter(new_unreal_engine_module);
	ue_python_init_enumsimporter(new_unreal_engine_module);
	ue_python_init_ustructsimporter(new_unreal_engine_module);


#if WITH_EDITOR
	ue_python_init_swidget(new_unreal_engine_module);
	ue_python_init_farfilter(new_unreal_engine_module);
	ue_python_init_fassetdata(new_unreal_engine_module);
	ue_python_init_edgraphpin(new_unreal_engine_module);
	ue_python_init_fstring_asset_reference(new_unreal_engine_module);
#if ENGINE_MINOR_VERSION > 12
	ue_python_init_fbx(new_unreal_engine_module);
#endif
#if ENGINE_MINOR_VERSION > 13
	ue_python_init_fraw_mesh(new_unreal_engine_module);
#endif
	ue_python_init_iplugin(new_unreal_engine_module);
#endif

	ue_python_init_slate(new_unreal_engine_module);


	ue_python_init_ihttp_base(new_unreal_engine_module);
	ue_python_init_ihttp_request(new_unreal_engine_module);
	ue_python_init_ihttp_response(new_unreal_engine_module);

	ue_python_init_iconsole_manager(new_unreal_engine_module);

#if WITH_EDITOR
	ue_python_init_icollection_manager(new_unreal_engine_module);
#endif

	ue_python_init_ivoice_capture(new_unreal_engine_module);

	PyObject *py_sys = PyImport_ImportModule("sys");
	PyObject *py_sys_dict = PyModule_GetDict(py_sys);

	PyObject *py_sys_modules = PyDict_GetItemString(py_sys_dict, "modules");
	PyObject *u_classes_importer = py_ue_new_uclassesimporter();
	Py_INCREF(u_classes_importer);
	PyDict_SetItemString(py_sys_modules, "unreal_engine.classes", u_classes_importer);

	PyObject *u_enums_importer = py_ue_new_enumsimporter();
	Py_INCREF(u_enums_importer);
	PyDict_SetItemString(py_sys_modules, "unreal_engine.enums", u_enums_importer);

	PyObject *u_structs_importer = py_ue_new_ustructsimporter();
	Py_INCREF(u_structs_importer);
	PyDict_SetItemString(py_sys_modules, "unreal_engine.structs", u_structs_importer);

	PyDict_SetItemString(unreal_engine_dict, "ENGINE_MAJOR_VERSION", PyLong_FromLong(ENGINE_MAJOR_VERSION));
	PyDict_SetItemString(unreal_engine_dict, "ENGINE_MINOR_VERSION", PyLong_FromLong(ENGINE_MINOR_VERSION));
	PyDict_SetItemString(unreal_engine_dict, "ENGINE_PATCH_VERSION", PyLong_FromLong(ENGINE_PATCH_VERSION));

	// Collision channels
	PyDict_SetItemString(unreal_engine_dict, "COLLISION_CHANNEL_CAMERA", PyLong_FromLong(ECollisionChannel::ECC_Camera));
	PyDict_SetItemString(unreal_engine_dict, "COLLISION_CHANNEL_DESTRUCTIBLE", PyLong_FromLong(ECollisionChannel::ECC_Destructible));
	PyDict_SetItemString(unreal_engine_dict, "COLLISION_CHANNEL_PAWN", PyLong_FromLong(ECollisionChannel::ECC_Pawn));
	PyDict_SetItemString(unreal_engine_dict, "COLLISION_CHANNEL_PHYSICS_BODY", PyLong_FromLong(ECollisionChannel::ECC_PhysicsBody));
	PyDict_SetItemString(unreal_engine_dict, "COLLISION_CHANNEL_VEHICLE", PyLong_FromLong(ECollisionChannel::ECC_Vehicle));
	PyDict_SetItemString(unreal_engine_dict, "COLLISION_CHANNEL_VISIBILITY", PyLong_FromLong(ECollisionChannel::ECC_Visibility));
	PyDict_SetItemString(unreal_engine_dict, "COLLISION_CHANNEL_WORLD_DYNAMIC", PyLong_FromLong(ECollisionChannel::ECC_WorldDynamic));
	PyDict_SetItemString(unreal_engine_dict, "COLLISION_CHANNEL_WORLD_STATIC", PyLong_FromLong(ECollisionChannel::ECC_WorldStatic));

	// Attachments
	PyDict_SetItemString(unreal_engine_dict, "ATTACHMENT_RULE_KEEP_RELATIVE", PyLong_FromLong((int)EAttachmentRule::KeepRelative));
	PyDict_SetItemString(unreal_engine_dict, "ATTACHMENT_RULE_KEEP_WORLD", PyLong_FromLong((int)EAttachmentRule::KeepWorld));
	PyDict_SetItemString(unreal_engine_dict, "ATTACHMENT_RULE_SNAP_TO_TARGET", PyLong_FromLong((int)EAttachmentRule::SnapToTarget));

	// Input
	PyDict_SetItemString(unreal_engine_dict, "IE_AXIS", PyLong_FromLong(EInputEvent::IE_Axis));
	PyDict_SetItemString(unreal_engine_dict, "IE_DOUBLE_CLICK", PyLong_FromLong(EInputEvent::IE_DoubleClick));
	PyDict_SetItemString(unreal_engine_dict, "IE_PRESSED", PyLong_FromLong(EInputEvent::IE_Pressed));
	PyDict_SetItemString(unreal_engine_dict, "IE_RELEASED", PyLong_FromLong(EInputEvent::IE_Released));
	PyDict_SetItemString(unreal_engine_dict, "IE_REPEAT", PyLong_FromLong(EInputEvent::IE_Repeat));

	// Classes
	PyDict_SetItemString(unreal_engine_dict, "CLASS_CONFIG", PyLong_FromUnsignedLongLong((uint64)CLASS_Config));
	PyDict_SetItemString(unreal_engine_dict, "CLASS_DEFAULT_CONFIG", PyLong_FromUnsignedLongLong((uint64)CLASS_DefaultConfig));
	PyDict_SetItemString(unreal_engine_dict, "CLASS_ABSTRACT", PyLong_FromUnsignedLongLong((uint64)CLASS_Abstract));
	PyDict_SetItemString(unreal_engine_dict, "CLASS_INTERFACE", PyLong_FromUnsignedLongLong((uint64)CLASS_Interface));

	// Properties
	PyDict_SetItemString(unreal_engine_dict, "CPF_CONFIG", PyLong_FromUnsignedLongLong((uint64)CPF_Config));
	PyDict_SetItemString(unreal_engine_dict, "CPF_GLOBAL_CONFIG", PyLong_FromUnsignedLongLong((uint64)CPF_GlobalConfig));
	PyDict_SetItemString(unreal_engine_dict, "CPF_EXPOSE_ON_SPAWN", PyLong_FromUnsignedLongLong((uint64)CPF_ExposeOnSpawn));
	PyDict_SetItemString(unreal_engine_dict, "CPF_NET", PyLong_FromUnsignedLongLong((uint64)CPF_Net));
	PyDict_SetItemString(unreal_engine_dict, "CPF_REP_NOTIFY", PyLong_FromUnsignedLongLong((uint64)CPF_RepNotify));

#if WITH_EDITOR
	PyDict_SetItemString(unreal_engine_dict, "APP_MSG_TYPE_OK", PyLong_FromLong(EAppMsgType::Ok));
	PyDict_SetItemString(unreal_engine_dict, "APP_MSG_TYPE_YES_NO", PyLong_FromLong(EAppMsgType::YesNo));
	PyDict_SetItemString(unreal_engine_dict, "APP_MSG_TYPE_OK_CANCEL", PyLong_FromLong(EAppMsgType::OkCancel));
	PyDict_SetItemString(unreal_engine_dict, "APP_MSG_TYPE_YES_NO_CANCEL", PyLong_FromLong(EAppMsgType::YesNoCancel));
	PyDict_SetItemString(unreal_engine_dict, "APP_MSG_TYPE_CANCEL_RETRY_CONTINUE", PyLong_FromLong(EAppMsgType::CancelRetryContinue));
	PyDict_SetItemString(unreal_engine_dict, "APP_MSG_TYPE_YES_NO_YES_ALL_NO_ALL", PyLong_FromLong(EAppMsgType::YesNoYesAllNoAll));
	PyDict_SetItemString(unreal_engine_dict, "APP_MSG_TYPE_YES_NO_YES_ALL_NO_ALL_CANCEL", PyLong_FromLong(EAppMsgType::YesNoYesAllNoAllCancel));
	PyDict_SetItemString(unreal_engine_dict, "APP_MSG_TYPE_YES_NO_YES_ALL", PyLong_FromLong(EAppMsgType::YesNoYesAll));

	PyDict_SetItemString(unreal_engine_dict, "APP_RETURN_TYPE_OK", PyLong_FromLong(EAppReturnType::Ok));
	PyDict_SetItemString(unreal_engine_dict, "APP_RETURN_TYPE_YES", PyLong_FromLong(EAppReturnType::Yes));
	PyDict_SetItemString(unreal_engine_dict, "APP_RETURN_TYPE_YES_ALL", PyLong_FromLong(EAppReturnType::YesAll));
	PyDict_SetItemString(unreal_engine_dict, "APP_RETURN_TYPE_NO_ALL", PyLong_FromLong(EAppReturnType::NoAll));
	PyDict_SetItemString(unreal_engine_dict, "APP_RETURN_TYPE_NO", PyLong_FromLong(EAppReturnType::No));
	PyDict_SetItemString(unreal_engine_dict, "APP_RETURN_TYPE_RETRY", PyLong_FromLong(EAppReturnType::Retry));
	PyDict_SetItemString(unreal_engine_dict, "APP_RETURN_TYPE_CONTINUE", PyLong_FromLong(EAppReturnType::Continue));
	PyDict_SetItemString(unreal_engine_dict, "APP_RETURN_TYPE_CANCEL", PyLong_FromLong(EAppReturnType::Cancel));

#endif
}


// utility functions

ue_PyUObject *ue_get_python_wrapper(UObject *ue_obj)
{
	if (!ue_obj || !ue_obj->IsValidLowLevel() || ue_obj->IsPendingKillOrUnreachable())
		return nullptr;
	std::map<UObject *, ue_PyUObject *>::iterator it = ue_python_gc.find(ue_obj);
	// not found ??
	if (it == ue_python_gc.end())
	{

		ue_PyUObject *ue_py_object = (ue_PyUObject *)PyObject_New(ue_PyUObject, &ue_PyUObjectType);
		if (!ue_py_object)
		{
			return nullptr;
		}
		ue_py_object->ue_object = ue_obj;
		ue_py_object->python_delegates_gc = new std::list<UPythonDelegate *>;
		ue_py_object->py_dict = PyDict_New();

		ue_python_gc[ue_obj] = ue_py_object;

#if defined(UEPY_MEMORY_DEBUG)
		UE_LOG(LogPython, Warning, TEXT("CREATED UPyObject at %p for %p %s"), ue_py_object, ue_obj, *ue_obj->GetName());
#endif
		//Py_INCREF(ue_py_object);
		return ue_py_object;
	}

	return it->second;
}

void unreal_engine_py_log_error()
{
	PyObject *type = NULL;
	PyObject *value = NULL;
	PyObject *traceback = NULL;

	PyErr_Fetch(&type, &value, &traceback);
	PyErr_NormalizeException(&type, &value, &traceback);

	if (!value)
	{
		PyErr_Clear();
		return;
	}

	char *msg = NULL;
#if PY_MAJOR_VERSION >= 3
	PyObject *zero = PyUnicode_AsUTF8String(PyObject_Str(value));
	if (zero)
	{
		msg = PyBytes_AsString(zero);
	}
#else
	msg = PyString_AsString(PyObject_Str(value));
#endif
	if (!msg)
	{
		PyErr_Clear();
		return;
	}

	UE_LOG(LogPython, Error, TEXT("%s"), UTF8_TO_TCHAR(msg));

	// taken from uWSGI ;)
	if (!traceback)
	{
		PyErr_Clear();
		return;
	}

	PyObject *traceback_module = PyImport_ImportModule("traceback");
	if (!traceback_module)
	{
		PyErr_Clear();
		return;
	}

	PyObject *traceback_dict = PyModule_GetDict(traceback_module);
	PyObject *format_exception = PyDict_GetItemString(traceback_dict, "format_exception");

	if (format_exception)
	{
		PyObject *ret = PyObject_CallFunctionObjArgs(format_exception, type, value, traceback, NULL);
		if (!ret)
		{
			PyErr_Clear();
			return;
		}
		if (PyList_Check(ret))
		{
			for (int i = 0; i < PyList_Size(ret); i++)
			{
				PyObject *item = PyList_GetItem(ret, i);
				if (item)
				{
					UE_LOG(LogPython, Error, TEXT("%s"), UTF8_TO_TCHAR(PyUnicode_AsUTF8(PyObject_Str(item))));
				}
			}
		}
		else
		{
			UE_LOG(LogPython, Error, TEXT("%s"), UTF8_TO_TCHAR(PyUnicode_AsUTF8(PyObject_Str(ret))));
		}
	}

	PyErr_Clear();
}

// retrieve a UWorld from a generic UObject (if possible)
UWorld *ue_get_uworld(ue_PyUObject *py_obj)
{

	if (py_obj->ue_object->IsA<UWorld>())
	{
		return (UWorld *)py_obj->ue_object;
	}

	if (py_obj->ue_object->IsA<AActor>())
	{
		AActor *actor = (AActor *)py_obj->ue_object;
		return actor->GetWorld();
	}

	if (py_obj->ue_object->IsA<UActorComponent>())
	{
		UActorComponent *component = (UActorComponent *)py_obj->ue_object;
		return component->GetWorld();
	}

	return nullptr;
}

// retrieve actor from component (if possible)
AActor *ue_get_actor(ue_PyUObject *py_obj)
{
	if (py_obj->ue_object->IsA<AActor>())
	{
		return (AActor *)py_obj->ue_object;
	}

	if (py_obj->ue_object->IsA<UActorComponent>())
	{
		UActorComponent *tmp_component = (UActorComponent *)py_obj->ue_object;
		return tmp_component->GetOwner();
	}
	return nullptr;
}

// convert a property to a python object
PyObject *ue_py_convert_property(UProperty *prop, uint8 *buffer)
{
	if (auto casted_prop = Cast<UBoolProperty>(prop))
	{
		bool value = casted_prop->GetPropertyValue_InContainer(buffer);
		if (value)
		{
			Py_INCREF(Py_True);
			return Py_True;
		}
		Py_INCREF(Py_False);
		return Py_False;
	}

	if (auto casted_prop = Cast<UIntProperty>(prop))
	{
		int value = casted_prop->GetPropertyValue_InContainer(buffer);
		return PyLong_FromLong(value);
	}

	if (auto casted_prop = Cast<UUInt32Property>(prop))
	{
		uint32 value = casted_prop->GetPropertyValue_InContainer(buffer);
		return PyLong_FromUnsignedLong(value);
	}

	if (auto casted_prop = Cast<UInt64Property>(prop))
	{
		long long value = casted_prop->GetPropertyValue_InContainer(buffer);
		return PyLong_FromLongLong(value);
	}

	if (auto casted_prop = Cast<UUInt64Property>(prop))
	{
		uint64 value = casted_prop->GetPropertyValue_InContainer(buffer);
		return PyLong_FromUnsignedLongLong(value);
	}

	if (auto casted_prop = Cast<UFloatProperty>(prop))
	{
		float value = casted_prop->GetPropertyValue_InContainer(buffer);
		return PyFloat_FromDouble(value);
	}

	if (auto casted_prop = Cast<UByteProperty>(prop))
	{
		uint8 value = casted_prop->GetPropertyValue_InContainer(buffer);
		return PyLong_FromUnsignedLong(value);
	}

#if ENGINE_MINOR_VERSION >= 15
	if (auto casted_prop = Cast<UEnumProperty>(prop))
	{
		void *prop_addr = casted_prop->ContainerPtrToValuePtr<void>(buffer);
		uint64 enum_index = casted_prop->GetUnderlyingProperty()->GetUnsignedIntPropertyValue(prop_addr);
		return PyLong_FromUnsignedLong(enum_index);
	}
#endif

	if (auto casted_prop = Cast<UStrProperty>(prop))
	{
		FString value = casted_prop->GetPropertyValue_InContainer(buffer);
		return PyUnicode_FromString(TCHAR_TO_UTF8(*value));
	}

	if (auto casted_prop = Cast<UTextProperty>(prop))
	{
		FText value = casted_prop->GetPropertyValue_InContainer(buffer);
		return PyUnicode_FromString(TCHAR_TO_UTF8(*value.ToString()));
	}

	if (auto casted_prop = Cast<UNameProperty>(prop))
	{
		FName value = casted_prop->GetPropertyValue_InContainer(buffer);
		return PyUnicode_FromString(TCHAR_TO_UTF8(*value.ToString()));
	}

	if (auto casted_prop = Cast<UObjectPropertyBase>(prop))
	{
		auto value = casted_prop->GetObjectPropertyValue_InContainer(buffer);
		if (value)
		{
			ue_PyUObject *ret = ue_get_python_wrapper(value);
			if (!ret)
				return PyErr_Format(PyExc_Exception, "uobject is in invalid state");
			Py_INCREF(ret);
			return (PyObject *)ret;
		}
		Py_RETURN_NONE;
	}

	if (auto casted_prop = Cast<UClassProperty>(prop))
	{
		auto value = casted_prop->GetPropertyValue_InContainer(buffer);
		if (value)
		{
			ue_PyUObject *ret = ue_get_python_wrapper(value);
			if (!ret)
				return PyErr_Format(PyExc_Exception, "uobject is in invalid state");
			Py_INCREF(ret);
			return (PyObject *)ret;
		}
		return PyErr_Format(PyExc_Exception, "invalid UClass type for %s", TCHAR_TO_UTF8(*casted_prop->GetName()));
	}

	// try to manage known struct first
	if (auto casted_prop = Cast<UStructProperty>(prop))
	{
		if (auto casted_struct = Cast<UScriptStruct>(casted_prop->Struct))
		{
			// check for FVector
			if (casted_struct == TBaseStructure<FVector>::Get())
			{
				FVector vec = *casted_prop->ContainerPtrToValuePtr<FVector>(buffer);
				return py_ue_new_fvector(vec);
			}
			if (casted_struct == TBaseStructure<FRotator>::Get())
			{
				FRotator rot = *casted_prop->ContainerPtrToValuePtr<FRotator>(buffer);
				return py_ue_new_frotator(rot);
			}
			if (casted_struct == TBaseStructure<FTransform>::Get())
			{
				FTransform transform = *casted_prop->ContainerPtrToValuePtr<FTransform>(buffer);
				return py_ue_new_ftransform(transform);
			}
			if (casted_struct == FHitResult::StaticStruct())
			{
				FHitResult hit = *casted_prop->ContainerPtrToValuePtr<FHitResult>(buffer);
				return py_ue_new_fhitresult(hit);
			}
			if (casted_struct == TBaseStructure<FColor>::Get())
			{
				FColor color = *casted_prop->ContainerPtrToValuePtr<FColor>(buffer);
				return py_ue_new_fcolor(color);
			}
			if (casted_struct == TBaseStructure<FLinearColor>::Get())
			{
				FLinearColor color = *casted_prop->ContainerPtrToValuePtr<FLinearColor>(buffer);
				return py_ue_new_flinearcolor(color);
			}
			return py_ue_new_uscriptstruct(casted_struct, casted_prop->ContainerPtrToValuePtr<uint8>(buffer));
		}
		return PyErr_Format(PyExc_TypeError, "unsupported UStruct type");
	}

	if (auto casted_prop = Cast<UWeakObjectProperty>(prop))
	{
		auto value = casted_prop->GetPropertyValue_InContainer(buffer);
		UObject *strong_obj = value.Get();
		if (strong_obj)
		{
			ue_PyUObject *ret = ue_get_python_wrapper(strong_obj);
			if (!ret)
				return PyErr_Format(PyExc_Exception, "uobject is in invalid state");
			Py_INCREF(ret);
			return (PyObject *)ret;
		}
		// nullptr
		Py_INCREF(Py_None);
		return Py_None;
	}

	if (auto casted_prop = Cast<UMulticastDelegateProperty>(prop))
	{
		ue_PyUObject *ret = ue_get_python_wrapper(casted_prop);
		if (!ret)
			return PyErr_Format(PyExc_Exception, "uobject is in invalid state");
		Py_INCREF(ret);
		return (PyObject *)ret;
	}

	if (auto casted_prop = Cast<UArrayProperty>(prop))
	{
		FScriptArrayHelper_InContainer array_helper(casted_prop, buffer);

		UProperty *array_prop = casted_prop->Inner;

		// check for TArray<uint8>, so we can use bytearray optimization
		if (auto uint8_tarray = Cast<UByteProperty>(array_prop))
		{
			uint8 *buf = array_helper.GetRawPtr();
			return PyByteArray_FromStringAndSize((char *)buf, array_helper.Num());
		}

		PyObject *py_list = PyList_New(0);

		for (int i = 0; i < array_helper.Num(); i++)
		{
			PyObject *item = ue_py_convert_property(array_prop, array_helper.GetRawPtr(i));
			if (!item)
			{
				Py_DECREF(py_list);
				return NULL;
			}
			PyList_Append(py_list, item);
			Py_DECREF(item);
		}

		return py_list;
	}

#if ENGINE_MINOR_VERSION >= 15
	if (auto casted_prop = Cast<UMapProperty>(prop))
	{
		FScriptMapHelper_InContainer map_helper(casted_prop, buffer);

		PyObject *py_dict = PyDict_New();

		for (int32 i = 0; i < map_helper.Num(); i++)
		{
			if (map_helper.IsValidIndex(i))
			{

				uint8 *ptr = map_helper.GetPairPtr(i);

				PyObject *py_key = ue_py_convert_property(map_helper.KeyProp, ptr);
				if (!py_key)
				{
					Py_DECREF(py_dict);
					return NULL;
				}

				PyObject *py_value = ue_py_convert_property(map_helper.ValueProp, ptr);
				if (!py_value)
				{
					Py_DECREF(py_dict);
					return NULL;
				}

				PyDict_SetItem(py_dict, py_key, py_value);
				Py_DECREF(py_key);
				Py_DECREF(py_value);
			}
		}

		return py_dict;
	}
#endif

	return PyErr_Format(PyExc_Exception, "unsupported value type %s for property %s", TCHAR_TO_UTF8(*prop->GetClass()->GetName()), TCHAR_TO_UTF8(*prop->GetName()));
}

// convert a python object to a property
bool ue_py_convert_pyobject(PyObject *py_obj, UProperty *prop, uint8 *buffer)
{

	if (PyBool_Check(py_obj))
	{
		auto casted_prop = Cast<UBoolProperty>(prop);
		if (!casted_prop)
			return false;
		if (PyObject_IsTrue(py_obj))
		{
			casted_prop->SetPropertyValue_InContainer(buffer, true);
		}
		else
		{
			casted_prop->SetPropertyValue_InContainer(buffer, false);
		}
		return true;
	}

	if (PyNumber_Check(py_obj))
	{
		if (auto casted_prop = Cast<UIntProperty>(prop))
		{
			PyObject *py_long = PyNumber_Long(py_obj);
			casted_prop->SetPropertyValue_InContainer(buffer, PyLong_AsLong(py_long));
			Py_DECREF(py_long);
			return true;
		}
		if (auto casted_prop = Cast<UUInt32Property>(prop))
		{
			PyObject *py_long = PyNumber_Long(py_obj);
			casted_prop->SetPropertyValue_InContainer(buffer, PyLong_AsUnsignedLong(py_long));
			Py_DECREF(py_long);
			return true;
		}
		if (auto casted_prop = Cast<UInt64Property>(prop))
		{
			PyObject *py_long = PyNumber_Long(py_obj);
			casted_prop->SetPropertyValue_InContainer(buffer, PyLong_AsLongLong(py_long));
			Py_DECREF(py_long);
			return true;
		}
		if (auto casted_prop = Cast<UUInt64Property>(prop))
		{
			PyObject *py_long = PyNumber_Long(py_obj);
			casted_prop->SetPropertyValue_InContainer(buffer, PyLong_AsUnsignedLongLong(py_long));
			Py_DECREF(py_long);
			return true;
		}
		if (auto casted_prop = Cast<UFloatProperty>(prop))
		{
			PyObject *py_float = PyNumber_Float(py_obj);
			casted_prop->SetPropertyValue_InContainer(buffer, PyFloat_AsDouble(py_float));
			Py_DECREF(py_float);
			return true;
		}
		if (auto casted_prop = Cast<UByteProperty>(prop))
		{
			PyObject *py_long = PyNumber_Long(py_obj);
			casted_prop->SetPropertyValue_InContainer(buffer, PyLong_AsUnsignedLong(py_long));
			Py_DECREF(py_long);
			return true;
		}
#if ENGINE_MINOR_VERSION >= 15
		if (auto casted_prop = Cast<UEnumProperty>(prop))
		{
			PyObject *py_long = PyNumber_Long(py_obj);
			void *prop_addr = casted_prop->ContainerPtrToValuePtr<void>(buffer);
			casted_prop->GetUnderlyingProperty()->SetIntPropertyValue(prop_addr, (uint64)PyLong_AsUnsignedLong(py_long));
			Py_DECREF(py_long);
			return true;
		}
#endif


		return false;
	}

	if (PyUnicodeOrString_Check(py_obj))
	{
		if (auto casted_prop = Cast<UStrProperty>(prop))
		{
			casted_prop->SetPropertyValue_InContainer(buffer, UTF8_TO_TCHAR(PyUnicode_AsUTF8(py_obj)));
			return true;
		}
		if (auto casted_prop = Cast<UNameProperty>(prop))
		{
			casted_prop->SetPropertyValue_InContainer(buffer, UTF8_TO_TCHAR(PyUnicode_AsUTF8(py_obj)));
			return true;
		}
		if (auto casted_prop = Cast<UTextProperty>(prop))
		{
			casted_prop->SetPropertyValue_InContainer(buffer, FText::FromString(UTF8_TO_TCHAR(PyUnicode_AsUTF8(py_obj))));
			return true;
		}
		return false;
	}

	if (PyBytes_Check(py_obj))
	{
		if (auto casted_prop = Cast<UArrayProperty>(prop))
		{
			FScriptArrayHelper_InContainer helper(casted_prop, buffer);

			if (auto item_casted_prop = Cast<UByteProperty>(casted_prop->Inner))
			{

				Py_ssize_t pybytes_len = PyBytes_Size(py_obj);

				// fix array helper size
				if (helper.Num() < pybytes_len)
				{
					helper.AddValues(pybytes_len - helper.Num());
				}
				else if (helper.Num() > pybytes_len)
				{
					helper.RemoveValues(pybytes_len, helper.Num() - pybytes_len);
				}

				uint8 *buf = (uint8 *)PyBytes_AsString(py_obj);
				FMemory::Memcpy(helper.GetRawPtr(), buf, pybytes_len);
				return true;
			}
		}

		return false;
	}

	if (PyByteArray_Check(py_obj))
	{
		if (auto casted_prop = Cast<UArrayProperty>(prop))
		{
			FScriptArrayHelper_InContainer helper(casted_prop, buffer);

			if (auto item_casted_prop = Cast<UByteProperty>(casted_prop->Inner))
			{

				Py_ssize_t pybytes_len = PyByteArray_Size(py_obj);

				// fix array helper size
				if (helper.Num() < pybytes_len)
				{
					helper.AddValues(pybytes_len - helper.Num());
				}
				else if (helper.Num() > pybytes_len)
				{
					helper.RemoveValues(pybytes_len, helper.Num() - pybytes_len);
				}

				uint8 *buf = (uint8 *)PyByteArray_AsString(py_obj);
				FMemory::Memcpy(helper.GetRawPtr(), buf, pybytes_len);
				return true;
			}
		}

		return false;
	}

	if (PyList_Check(py_obj))
	{
		if (auto casted_prop = Cast<UArrayProperty>(prop))
		{
			FScriptArrayHelper_InContainer helper(casted_prop, buffer);

			UProperty *array_prop = casted_prop->Inner;
			Py_ssize_t pylist_len = PyList_Size(py_obj);

			// fix array helper size
			if (helper.Num() < pylist_len)
			{
				helper.AddValues(pylist_len - helper.Num());
			}
			else if (helper.Num() > pylist_len)
			{
				helper.RemoveValues(pylist_len, helper.Num() - pylist_len);
			}

			for (int i = 0; i < (int)pylist_len; i++)
			{
				PyObject *py_item = PyList_GetItem(py_obj, i);
				if (!ue_py_convert_pyobject(py_item, array_prop, helper.GetRawPtr(i)))
				{
					return false;
				}
			}
			return true;
		}

		return false;
	}

	if (PyTuple_Check(py_obj))
	{
		if (auto casted_prop = Cast<UArrayProperty>(prop))
		{
			FScriptArrayHelper_InContainer helper(casted_prop, buffer);

			UProperty *array_prop = casted_prop->Inner;
			Py_ssize_t pytuple_len = PyTuple_Size(py_obj);

			// fix array helper size
			if (helper.Num() < pytuple_len)
			{
				helper.AddValues(pytuple_len - helper.Num());
			}
			else if (helper.Num() > pytuple_len)
			{
				helper.RemoveValues(pytuple_len, helper.Num() - pytuple_len);
			}

			for (int i = 0; i < (int)pytuple_len; i++)
			{
				PyObject *py_item = PyTuple_GetItem(py_obj, i);
				if (!ue_py_convert_pyobject(py_item, array_prop, helper.GetRawPtr(i)))
				{
					return false;
				}
			}
			return true;
		}

		return false;
	}

#if ENGINE_MINOR_VERSION >= 15
	if (PyDict_Check(py_obj))
	{
		if (auto casted_prop = Cast<UMapProperty>(prop))
		{
			FScriptMapHelper_InContainer map_helper(casted_prop, buffer);

			PyObject *py_key = nullptr;
			PyObject *py_value = nullptr;
			Py_ssize_t pos = 0;

			map_helper.EmptyValues();
			while (PyDict_Next(py_obj, &pos, &py_key, &py_value))
			{

				int32 index = map_helper.AddDefaultValue_Invalid_NeedsRehash();
				uint8 *ptr = map_helper.GetPairPtr(index);

				if (!ue_py_convert_pyobject(py_key, casted_prop->KeyProp, ptr))
				{
					return false;
				}

				if (!ue_py_convert_pyobject(py_value, casted_prop->ValueProp, ptr))
				{
					return false;
				}
			}
			map_helper.Rehash();

			return true;
		}

		return false;
	}
#endif

	// structs

	if (ue_PyFVector *py_vec = py_ue_is_fvector(py_obj))
	{
		if (auto casted_prop = Cast<UStructProperty>(prop))
		{
			if (casted_prop->Struct == TBaseStructure<FVector>::Get())
			{
				*casted_prop->ContainerPtrToValuePtr<FVector>(buffer) = py_vec->vec;
				return true;
			}
		}
		return false;
	}

	if (ue_PyFRotator *py_rot = py_ue_is_frotator(py_obj))
	{
		if (auto casted_prop = Cast<UStructProperty>(prop))
		{
			if (casted_prop->Struct == TBaseStructure<FRotator>::Get())
			{
				*casted_prop->ContainerPtrToValuePtr<FRotator>(buffer) = py_rot->rot;
				return true;
			}
		}
		return false;
	}

	if (ue_PyFTransform *py_transform = py_ue_is_ftransform(py_obj))
	{
		if (auto casted_prop = Cast<UStructProperty>(prop))
		{
			if (casted_prop->Struct == TBaseStructure<FTransform>::Get())
			{
				*casted_prop->ContainerPtrToValuePtr<FTransform>(buffer) = py_transform->transform;
				return true;
			}
		}
		return false;
	}

	if (ue_PyFColor *py_color = py_ue_is_fcolor(py_obj))
	{
		if (auto casted_prop = Cast<UStructProperty>(prop))
		{
			if (casted_prop->Struct == TBaseStructure<FColor>::Get())
			{
				*casted_prop->ContainerPtrToValuePtr<FColor>(buffer) = py_color->color;
				return true;
			}
		}
		return false;
	}

	if (ue_PyFLinearColor *py_color = py_ue_is_flinearcolor(py_obj))
	{
		if (auto casted_prop = Cast<UStructProperty>(prop))
		{
			if (casted_prop->Struct == TBaseStructure<FLinearColor>::Get())
			{
				*casted_prop->ContainerPtrToValuePtr<FLinearColor>(buffer) = py_color->color;
				return true;
			}
		}
		return false;
	}

	if (ue_PyFHitResult *py_hit = py_ue_is_fhitresult(py_obj))
	{
		if (auto casted_prop = Cast<UStructProperty>(prop))
		{
			if (casted_prop->Struct == FHitResult::StaticStruct())
			{
				*casted_prop->ContainerPtrToValuePtr<FHitResult>(buffer) = py_hit->hit;
				return true;
			}
		}
		return false;
	}

	// generic structs
	if (py_ue_is_uscriptstruct(py_obj))
	{
		ue_PyUScriptStruct *py_u_struct = (ue_PyUScriptStruct *)py_obj;
		if (auto casted_prop = Cast<UStructProperty>(prop))
		{
			if (casted_prop->Struct == py_u_struct->u_struct)
			{
				uint8 *dest = casted_prop->ContainerPtrToValuePtr<uint8>(buffer);
				FMemory::Memcpy(dest, py_u_struct->data, py_u_struct->u_struct->GetStructureSize());
				return true;
			}
		}
		return false;
	}

	if (PyObject_IsInstance(py_obj, (PyObject *)&ue_PyUObjectType))
	{
		ue_PyUObject *ue_obj = (ue_PyUObject *)py_obj;
		if (ue_obj->ue_object->IsA<UClass>())
		{
			if (auto casted_prop = Cast<UClassProperty>(prop))
			{
				casted_prop->SetPropertyValue_InContainer(buffer, ue_obj->ue_object);
				return true;
			}
			else if (auto casted_prop_soft_class = Cast<USoftClassProperty>(prop))
			{
				casted_prop_soft_class->SetPropertyValue_InContainer(buffer, FSoftObjectPtr(ue_obj->ue_object));
				return true;
			}
			else if (auto casted_prop_soft_object = Cast<USoftObjectProperty>(prop))
			{
				casted_prop_soft_object->SetPropertyValue_InContainer(buffer, FSoftObjectPtr(ue_obj->ue_object));
				return true;
			}

			return false;
		}


		if (ue_obj->ue_object->IsA<UObject>())
		{
			if (auto casted_prop = Cast<UObjectPropertyBase>(prop))
			{
				// ensure the object type is correct, otherwise crash could happen (soon or later)
				if (!ue_obj->ue_object->IsA(casted_prop->PropertyClass))
					return false;
				casted_prop->SetObjectPropertyValue_InContainer(buffer, ue_obj->ue_object);
				return true;
			}
			else if (auto casted_prop_soft_object = Cast<USoftObjectProperty>(prop))

			{
				if (!ue_obj->ue_object->IsA(casted_prop_soft_object->PropertyClass))
					return false;
				casted_prop_soft_object->SetPropertyValue_InContainer(buffer, FSoftObjectPtr(ue_obj->ue_object));
				return true;
			}

		}
		return false;
	}

	if (py_obj == Py_None)
	{
		auto casted_prop_class = Cast<UClassProperty>(prop);
		if (casted_prop_class)
		{
			casted_prop_class->SetPropertyValue_InContainer(buffer, nullptr);
			return true;
		}
		auto casted_prop = Cast<UObjectPropertyBase>(prop);
		if (casted_prop)
		{
			casted_prop->SetObjectPropertyValue_InContainer(buffer, nullptr);
			return true;
		}
		return false;
	}

	return false;

}


// check if a python object is a wrapper to a UObject
ue_PyUObject *ue_is_pyuobject(PyObject *obj)
{
	if (!PyObject_IsInstance(obj, (PyObject *)&ue_PyUObjectType))
		return nullptr;
	return (ue_PyUObject *)obj;
}

void ue_bind_events_for_py_class_by_attribute(UObject *u_obj, PyObject *py_class)
{
	// attempt to register events
	PyObject *attrs = PyObject_Dir(py_class);
	if (!attrs)
		return;

	AActor *actor = Cast<AActor>(u_obj);
	if (!actor)
	{
		UActorComponent *component = Cast<UActorComponent>(u_obj);
		if (!component)
			return;
		actor = component->GetOwner();
	}

	Py_ssize_t len = PyList_Size(attrs);
	for (Py_ssize_t i = 0; i < len; i++)
	{
		PyObject *py_attr_name = PyList_GetItem(attrs, i);
		if (!py_attr_name || !PyUnicodeOrString_Check(py_attr_name))
			continue;
		PyObject *item = PyObject_GetAttrString(py_class, PyUnicode_AsUTF8(py_attr_name));
		if (item && PyCallable_Check(item))
		{
			// check for ue_event signature
			PyObject *event_signature = PyObject_GetAttrString(item, (char*)"ue_event");
			if (event_signature)
			{
				if (PyUnicode_Check(event_signature))
				{
					FString event_name = FString(UTF8_TO_TCHAR(PyUnicode_AsUTF8(event_signature)));
					TArray<FString> parts;
					int n = event_name.ParseIntoArray(parts, UTF8_TO_TCHAR("."));
					if (n < 1 || n > 2)
					{
						PyErr_SetString(PyExc_Exception, "invalid ue_event syntax, must be the name of an event or ComponentName.Event");
						unreal_engine_py_log_error();
					}
					else
					{
						if (n == 1)
						{
							if (!ue_bind_pyevent(ue_get_python_wrapper(actor), parts[0], item, true))
							{
								unreal_engine_py_log_error();
							}
						}
						else
						{
							bool found = false;
							for (UActorComponent *component : actor->GetComponents())
							{
								if (component->GetFName() == FName(*parts[0]))
								{
									if (!ue_bind_pyevent(ue_get_python_wrapper(component), parts[1], item, true))
									{
										unreal_engine_py_log_error();
									}
									found = true;
									break;
								}
							}

							if (!found)
							{
								PyErr_SetString(PyExc_Exception, "unable to find component by name");
								unreal_engine_py_log_error();
							}
						}
					}
				}
				else
				{
					PyErr_SetString(PyExc_Exception, "ue_event attribute must be a string");
					unreal_engine_py_log_error();
				}
			}
			Py_XDECREF(event_signature);
		}
		Py_XDECREF(item);
	}
	Py_DECREF(attrs);

	PyErr_Clear();
}

// automatically bind events based on class methods names
void ue_autobind_events_for_pyclass(ue_PyUObject *u_obj, PyObject *py_class)
{
	PyObject *attrs = PyObject_Dir(py_class);
	if (!attrs)
		return;

	Py_ssize_t len = PyList_Size(attrs);
	for (Py_ssize_t i = 0; i < len; i++)
	{
		PyObject *py_attr_name = PyList_GetItem(attrs, i);
		if (!py_attr_name || !PyUnicodeOrString_Check(py_attr_name))
			continue;
		FString attr_name = UTF8_TO_TCHAR(PyUnicode_AsUTF8(py_attr_name));
		if (!attr_name.StartsWith("on_", ESearchCase::CaseSensitive))
			continue;
		// check if the attr is a callable
		PyObject *item = PyObject_GetAttrString(py_class, TCHAR_TO_UTF8(*attr_name));
		if (item && PyCallable_Check(item))
		{
			TArray<FString> parts;
			if (attr_name.ParseIntoArray(parts, UTF8_TO_TCHAR("_")) > 1)
			{
				FString event_name;
				for (FString part : parts)
				{
					FString first_letter = part.Left(1).ToUpper();
					part.RemoveAt(0);
					event_name = event_name.Append(first_letter);
					event_name = event_name.Append(part);
				}
				// do not fail on wrong properties
				ue_bind_pyevent(u_obj, event_name, item, false);
			}
		}
		Py_XDECREF(item);
	}

	Py_DECREF(attrs);
}

static void py_ue_destroy_params(UFunction *u_function, uint8 *buffer)
{
	// destroy params
	TFieldIterator<UProperty> DArgs(u_function);
	for (; DArgs && (DArgs->PropertyFlags & CPF_Parm); ++DArgs)
	{
		UProperty *prop = *DArgs;
		prop->DestroyValue_InContainer(buffer);
	}
}

PyObject *py_ue_ufunction_call(UFunction *u_function, UObject *u_obj, PyObject *args, int argn, PyObject *kwargs)
{

	// check for __super call
	if (kwargs)
	{
		PyObject *is_super_call = PyDict_GetItemString(kwargs, (char *)"__super");
		if (is_super_call)
		{
			if (!u_function->GetSuperFunction())
			{
				return PyErr_Format(PyExc_Exception, "UFunction has no SuperFunction");
			}
			u_function = u_function->GetSuperFunction();
		}
	}

    //TODO: rdeioris: Should assert warn if u_funciton->ParmsSize != u_function->PropertiesSize bc it overflowed
	uint8 *buffer = (uint8 *)FMemory_Alloca(u_function->ParmsSize);
	FMemory::Memzero(buffer, u_function->ParmsSize);

	// initialize args
	TFieldIterator<UProperty> IArgs(u_function);
	for (; IArgs && (IArgs->PropertyFlags & CPF_Parm); ++IArgs)
	{
		UProperty *prop = *IArgs;
		if (!prop->HasAnyPropertyFlags(CPF_ZeroConstructor))
		{
		prop->InitializeValue_InContainer(buffer);
		}

#if WITH_EDITOR
		FString default_key = FString("CPP_Default_") + prop->GetName();
		FString default_key_value = u_function->GetMetaData(FName(*default_key));
		if (!default_key_value.IsEmpty())
		{
#if ENGINE_MINOR_VERSION >= 17
			prop->ImportText(*default_key_value, prop->ContainerPtrToValuePtr<uint8>(buffer), PPF_None, NULL);
#else
			prop->ImportText(*default_key_value, prop->ContainerPtrToValuePtr<uint8>(buffer), PPF_Localized, NULL);
#endif
		}
#endif
<<<<<<< HEAD

=======
>>>>>>> 912e12e4
	}

	Py_ssize_t tuple_len = PyTuple_Size(args);

	int has_out_params = 0;

	TFieldIterator<UProperty> PArgs(u_function);
	for (; PArgs && ((PArgs->PropertyFlags & (CPF_Parm | CPF_ReturnParm)) == CPF_Parm); ++PArgs)
	{
		UProperty *prop = *PArgs;
		if (argn < tuple_len)
		{
			PyObject *py_arg = PyTuple_GetItem(args, argn);
			if (!py_arg)
			{
				py_ue_destroy_params(u_function, buffer);
				return PyErr_Format(PyExc_TypeError, "unable to get pyobject for property %s", TCHAR_TO_UTF8(*prop->GetName()));
			}
			if (!ue_py_convert_pyobject(py_arg, prop, buffer))
			{
				py_ue_destroy_params(u_function, buffer);
				return PyErr_Format(PyExc_TypeError, "unable to convert pyobject to property %s (%s)", TCHAR_TO_UTF8(*prop->GetName()), TCHAR_TO_UTF8(*prop->GetClass()->GetName()));
			}
		}
		else if (kwargs)
		{
			char *prop_name = TCHAR_TO_UTF8(*prop->GetName());
			PyObject *dict_value = PyDict_GetItemString(kwargs, prop_name);
			if (dict_value)
			{
				if (!ue_py_convert_pyobject(dict_value, prop, buffer))
				{
					py_ue_destroy_params(u_function, buffer);
					return PyErr_Format(PyExc_TypeError, "unable to convert pyobject to property %s (%s)", TCHAR_TO_UTF8(*prop->GetName()), TCHAR_TO_UTF8(*prop->GetClass()->GetName()));
				}
			}
		}
		if ((PArgs->PropertyFlags & (CPF_ConstParm | CPF_OutParm)) == CPF_OutParm)
		{
			has_out_params++;
		}
		argn++;
	}

	FScopeCycleCounterUObject ObjectScope(u_obj);
	FScopeCycleCounterUObject FunctionScope(u_function);

	u_obj->ProcessEvent(u_function, buffer);

	PyObject *ret = nullptr;

	int has_ret_param = 0;
	TFieldIterator<UProperty> Props(u_function);
	for (; Props; ++Props)
	{
		UProperty *prop = *Props;
		if (prop->GetPropertyFlags() & CPF_ReturnParm)
		{
			ret = ue_py_convert_property(prop, buffer);
			if (!ret)
			{
				// destroy params
				py_ue_destroy_params(u_function, buffer);
				return NULL;
			}
			has_ret_param = 1;
			break;
		}
	}

	if (has_out_params > 0)
	{
		PyObject *multi_ret = PyTuple_New(has_out_params + has_ret_param);
		if (ret)
		{
			PyTuple_SetItem(multi_ret, 0, ret);
		}
		TFieldIterator<UProperty> OProps(u_function);
		for (; OProps; ++OProps)
		{
			UProperty *prop = *OProps;
			if ((prop->GetPropertyFlags() & (CPF_ConstParm | CPF_OutParm)) == CPF_OutParm)
			{
				// skip return param as it must be always the first
				if (prop->GetPropertyFlags() & CPF_ReturnParm)
					continue;
				PyObject *py_out = ue_py_convert_property(prop, buffer);
				if (!py_out)
				{
					Py_DECREF(multi_ret);
					// destroy params
					py_ue_destroy_params(u_function, buffer);
					return NULL;
				}
				PyTuple_SetItem(multi_ret, has_ret_param, py_out);
				has_ret_param++;
			}
		}
		// destroy params
		py_ue_destroy_params(u_function, buffer);
		return multi_ret;
	}

	// destroy params
	py_ue_destroy_params(u_function, buffer);

	if (ret)
		return ret;

	Py_INCREF(Py_None);
	return Py_None;
}

PyObject *ue_bind_pyevent(ue_PyUObject *u_obj, FString event_name, PyObject *py_callable, bool fail_on_wrong_property)
{

	UProperty *u_property = u_obj->ue_object->GetClass()->FindPropertyByName(FName(*event_name));
	if (!u_property)
	{
		if (fail_on_wrong_property)
			return PyErr_Format(PyExc_Exception, "unable to find event property %s", TCHAR_TO_UTF8(*event_name));
		Py_INCREF(Py_None);
		return Py_None;
	}

	if (auto casted_prop = Cast<UMulticastDelegateProperty>(u_property))
	{
		FMulticastScriptDelegate multiscript_delegate = casted_prop->GetPropertyValue_InContainer(u_obj->ue_object);

		FScriptDelegate script_delegate;
		UPythonDelegate *py_delegate = NewObject<UPythonDelegate>();
		py_delegate->SetPyCallable(py_callable);
		py_delegate->SetSignature(casted_prop->SignatureFunction);
		// avoid delegates to be destroyed by the GC
		py_delegate->AddToRoot();
		u_obj->python_delegates_gc->push_back(py_delegate);

		// fake UFUNCTION for bypassing checks
		script_delegate.BindUFunction(py_delegate, FName("PyFakeCallable"));

		// add the new delegate
		multiscript_delegate.Add(script_delegate);

		// re-assign multicast delegate
		casted_prop->SetPropertyValue_InContainer(u_obj->ue_object, multiscript_delegate);
	}
	else
	{
		if (fail_on_wrong_property)
			return PyErr_Format(PyExc_Exception, "property %s is not an event", TCHAR_TO_UTF8(*event_name));
	}

	Py_INCREF(Py_None);
	return Py_None;
}

UFunction *unreal_engine_add_function(UClass *u_class, char *name, PyObject *py_callable, uint32 function_flags)
{

	UFunction *parent_function = u_class->GetSuperClass()->FindFunctionByName(UTF8_TO_TCHAR(name));
	// if the function is not available in the parent
	// check for name collision
	if (!parent_function)
	{
		if (u_class->FindFunctionByName(UTF8_TO_TCHAR(name)))
		{
			UE_LOG(LogPython, Error, TEXT("function %s is already registered"), UTF8_TO_TCHAR(name));
			return nullptr;
		}
	}

	UPythonFunction *function = NewObject<UPythonFunction>(u_class, UTF8_TO_TCHAR(name), RF_Public | RF_Transient | RF_MarkAsNative);
	function->SetPyCallable(py_callable);

#if ENGINE_MINOR_VERSION < 18
	function->RepOffset = MAX_uint16;
#endif
	function->ReturnValueOffset = MAX_uint16;
	function->FirstPropertyToInit = NULL;
	function->Script.Add(EX_EndFunctionParms);

	if (parent_function)
	{
		function->SetSuperStruct(parent_function);
		function_flags |= (parent_function->FunctionFlags & FUNC_FuncInherit);
	}

	// iterate all arguments using inspect.signature()
	// this is required to maintaining args order
	PyObject *inspect = PyImport_ImportModule("inspect");
	if (!inspect)
	{
		return NULL;
	}
	PyObject *signature = PyObject_CallMethod(inspect, (char *)"signature", (char *)"O", py_callable);
	if (!signature)
	{
		return NULL;
	}

	PyObject *parameters = PyObject_GetAttrString(signature, "parameters");
	if (!parameters)
	{
		return NULL;
	}

	PyObject *annotations = PyObject_GetAttrString(py_callable, "__annotations__");

	UField **next_property = &function->Children;
	UProperty **next_property_link = &function->PropertyLink;

	PyObject *parameters_keys = PyObject_GetIter(parameters);
	// do not process args if no annotations are available

	while (annotations)
	{
		PyObject *key = PyIter_Next(parameters_keys);
		if (!key)
		{
			if (PyErr_Occurred())
				return NULL;
			break;
		}
		if (!PyUnicodeOrString_Check(key))
			continue;

		char *p_name = PyUnicode_AsUTF8(key);

		PyObject *value = PyDict_GetItem(annotations, key);
		if (!value)
			continue;

		UProperty *prop = nullptr;
		if (PyType_Check(value))
		{
			if ((PyTypeObject *)value == &PyFloat_Type)
			{
				prop = NewObject<UFloatProperty>(function, UTF8_TO_TCHAR(p_name), RF_Public);
			}
			else if ((PyTypeObject *)value == &PyUnicode_Type)
			{
				prop = NewObject<UStrProperty>(function, UTF8_TO_TCHAR(p_name), RF_Public);
			}
			else if ((PyTypeObject *)value == &PyBool_Type)
			{
				prop = NewObject<UBoolProperty>(function, UTF8_TO_TCHAR(p_name), RF_Public);
			}
			else if ((PyTypeObject *)value == &PyLong_Type)
			{
				prop = NewObject<UIntProperty>(function, UTF8_TO_TCHAR(p_name), RF_Public);
			}
		}
		else if (ue_PyUObject *py_obj = ue_is_pyuobject(value))
		{
			if (py_obj->ue_object->IsA<UClass>())
			{
				UClass *p_u_class = (UClass *)py_obj->ue_object;
				if (p_u_class->IsChildOf<UClass>())
				{
					UClassProperty *prop_base = NewObject<UClassProperty>(function, UTF8_TO_TCHAR(p_name), RF_Public);
					if (p_u_class == UClass::StaticClass())
					{
						prop_base->SetMetaClass(UObject::StaticClass());
					}
					else
					{
						prop_base->SetMetaClass(p_u_class->GetClass());
					}
					prop_base->PropertyClass = UClass::StaticClass();
					prop = prop_base;
				}
				else
				{
					UObjectProperty *prop_base = NewObject<UObjectProperty>(function, UTF8_TO_TCHAR(p_name), RF_Public);
					prop_base->SetPropertyClass(p_u_class);
					prop = prop_base;
				}
			}
		}
		// TODO add native types (like vectors, rotators...)
		if (prop)
		{
			prop->SetPropertyFlags(CPF_Parm);
			*next_property = prop;
			next_property = &prop->Next;
			*next_property_link = prop;
			next_property_link = &prop->PropertyLinkNext;
			UE_LOG(LogPython, Warning, TEXT("added prop %s"), UTF8_TO_TCHAR(p_name));
		}
		else
		{
			UE_LOG(LogPython, Warning, TEXT("Unable to map argument %s to function %s"), UTF8_TO_TCHAR(p_name), UTF8_TO_TCHAR(name));
		}
	}

	// check for return value
	if (annotations)
	{
		PyObject *py_return_value = PyDict_GetItemString(annotations, "return");
		if (py_return_value)
		{
			UE_LOG(LogPython, Warning, TEXT("Return Value found"));
			UProperty *prop = nullptr;
			char *p_name = (char *) "ReturnValue";
			if (PyType_Check(py_return_value))
			{
				if ((PyTypeObject *)py_return_value == &PyFloat_Type)
				{
					prop = NewObject<UFloatProperty>(function, UTF8_TO_TCHAR(p_name), RF_Public);
				}
				else if ((PyTypeObject *)py_return_value == &PyUnicode_Type)
				{
					prop = NewObject<UStrProperty>(function, UTF8_TO_TCHAR(p_name), RF_Public);
				}
				else if ((PyTypeObject *)py_return_value == &PyBool_Type)
				{
					prop = NewObject<UBoolProperty>(function, UTF8_TO_TCHAR(p_name), RF_Public);
				}
				else if ((PyTypeObject *)py_return_value == &PyLong_Type)
				{
					prop = NewObject<UIntProperty>(function, UTF8_TO_TCHAR(p_name), RF_Public);
				}
			}
			else if (ue_PyUObject *py_obj = ue_is_pyuobject(py_return_value))
			{
				if (py_obj->ue_object->IsA<UClass>())
				{
					UClass *p_u_class = (UClass *)py_obj->ue_object;
					if (p_u_class->IsChildOf<UClass>())
					{
						UClassProperty *prop_base = NewObject<UClassProperty>(function, UTF8_TO_TCHAR(p_name), RF_Public);
						if (p_u_class == UClass::StaticClass())
						{
							prop_base->SetMetaClass(UObject::StaticClass());
						}
						else
						{
							prop_base->SetMetaClass(p_u_class->GetClass());
						}
						prop_base->PropertyClass = UClass::StaticClass();
						prop = prop_base;
					}
					else
					{
						UObjectProperty *prop_base = NewObject<UObjectProperty>(function, UTF8_TO_TCHAR(p_name), RF_Public);
						prop_base->SetPropertyClass(p_u_class);
						prop = prop_base;
					}
				}
			}
			// TODO add native types (like vectors, rotators...)
			if (prop)
			{
				prop->SetPropertyFlags(CPF_Parm | CPF_OutParm | CPF_ReturnParm);
				*next_property = prop;
				next_property = &prop->Next;
				*next_property_link = prop;
				next_property_link = &prop->PropertyLinkNext;
			}
			else
			{
				UE_LOG(LogPython, Warning, TEXT("Unable to map return value to function %s"), UTF8_TO_TCHAR(name));
			}
		}
	}

	// link to fix props Offset_Internal
	function->Bind();
	function->StaticLink(true);

	if (parent_function)
	{

		if (!function->IsSignatureCompatibleWith(parent_function))
		{
			TFieldIterator<UProperty> It(parent_function);
			while (It)
			{
				UProperty *p = *It;
				if (p->PropertyFlags & CPF_Parm)
				{
					UE_LOG(LogPython, Warning, TEXT("Parent PROP: %s %d/%d %d %d %d %s %p"), *p->GetName(), (int)p->PropertyFlags, (int)UFunction::GetDefaultIgnoredSignatureCompatibilityFlags(), (int)(p->PropertyFlags & ~UFunction::GetDefaultIgnoredSignatureCompatibilityFlags()), p->GetSize(), p->GetOffset_ForGC(), *p->GetClass()->GetName(), p->GetClass());
					UClassProperty *ucp = Cast<UClassProperty>(p);
					if (ucp)
					{
						UE_LOG(LogPython, Warning, TEXT("Parent UClassProperty = %p %s %p %s"), ucp->PropertyClass, *ucp->PropertyClass->GetName(), ucp->MetaClass, *ucp->MetaClass->GetName());
					}
				}
				++It;
			}

			TFieldIterator<UProperty> It2(function);
			while (It2)
			{
				UProperty *p = *It2;
				if (p->PropertyFlags & CPF_Parm)
				{
					UE_LOG(LogPython, Warning, TEXT("Function PROP: %s %d/%d %d %d %d %s %p"), *p->GetName(), (int)p->PropertyFlags, (int)UFunction::GetDefaultIgnoredSignatureCompatibilityFlags(), (int)(p->PropertyFlags & ~UFunction::GetDefaultIgnoredSignatureCompatibilityFlags()), p->GetSize(), p->GetOffset_ForGC(), *p->GetClass()->GetName(), p->GetClass());
					UClassProperty *ucp = Cast<UClassProperty>(p);
					if (ucp)
					{
						UE_LOG(LogPython, Warning, TEXT("Function UClassProperty = %p %s %p %s"), ucp->PropertyClass, *ucp->PropertyClass->GetName(), ucp->MetaClass, *ucp->MetaClass->GetName());
					}
				}
				++It2;
			}
			PyErr_Format(PyExc_Exception, "function %s signature's is not compatible with the parent", name);
			return nullptr;
		}
	}

	function->ParmsSize = 0;
	function->NumParms = 0;

	// allocate properties storage (ignore super)
	TFieldIterator<UProperty> props(function, EFieldIteratorFlags::ExcludeSuper);
	for (; props; ++props)
	{
		UProperty *p = *props;
		if (p->HasAnyPropertyFlags(CPF_Parm))
		{
			function->NumParms++;
			function->ParmsSize = p->GetOffset_ForUFunction() + p->GetSize();
			if (p->HasAnyPropertyFlags(CPF_ReturnParm))
			{
				function->ReturnValueOffset = p->GetOffset_ForUFunction();
			}
		}
	}

	if (parent_function)
	{
		UE_LOG(LogPython, Warning, TEXT("OVERRIDDEN FUNCTION %s WITH %d PARAMS (size %d) %d"), *function->GetFName().ToString(), function->NumParms, function->ParmsSize, function->PropertiesSize);
	}
	else
	{
		UE_LOG(LogPython, Warning, TEXT("REGISTERED FUNCTION %s WITH %d PARAMS (size %d) %d"), *function->GetFName().ToString(), function->NumParms, function->ParmsSize, function->PropertiesSize);
	}


#if ENGINE_MINOR_VERSION >= 17
	function->FunctionFlags = (EFunctionFlags)function_flags;
#else
	function->FunctionFlags = function_flags;
#endif

	function->SetNativeFunc((Native)&UPythonFunction::CallPythonCallable);

	function->Next = u_class->Children;



	u_class->Children = function;
#if ENGINE_MINOR_VERSION < 18
	u_class->AddFunctionToFunctionMap(function);
#else
	u_class->AddFunctionToFunctionMap(function, function->GetFName());
#endif

	u_class->Bind();
	u_class->StaticLink(true);

	// regenerate CDO
	u_class->GetDefaultObject()->RemoveFromRoot();
	u_class->GetDefaultObject()->ConditionalBeginDestroy();
	u_class->ClassDefaultObject = nullptr;

#if WITH_EDITOR
	u_class->PostEditChange();
#endif

	u_class->GetDefaultObject()->PostInitProperties();

#if WITH_EDITOR
	u_class->PostLinkerChange();
#endif

#if WITH_EDITOR
	FBlueprintActionDatabase::Get().RefreshClassActions(u_class);
#endif

	return function;
}

<<<<<<< HEAD
uint8 * do_ue_py_check_struct(PyObject *py_obj, UScriptStruct* chk_u_struct)
{
    ue_PyUScriptStruct *ue_py_struct = py_ue_is_uscriptstruct(py_obj);
    if (!ue_py_struct) {
        return nullptr;
    }

    if (ue_py_struct->u_struct == chk_u_struct) {
        return ue_py_struct->data;
    }

    return nullptr;
}

bool do_ue_py_check_childstruct(PyObject *py_obj, UScriptStruct* parent_u_struct)
{
    ue_PyUScriptStruct *ue_py_struct = py_ue_is_uscriptstruct(py_obj);
    if (!ue_py_struct) {
        return false;
    }

    return ue_py_struct->u_struct->IsChildOf(parent_u_struct);
=======
FGuid *ue_py_check_fguid(PyObject *py_obj)
{
	ue_PyUScriptStruct *ue_py_struct = py_ue_is_uscriptstruct(py_obj);
	if (!ue_py_struct)
	{
		return nullptr;
	}

	if (ue_py_struct->u_struct == FindObject<UScriptStruct>(ANY_PACKAGE, UTF8_TO_TCHAR((char *)"Guid")))
	{
		return (FGuid*)ue_py_struct->data;
	}

	return nullptr;
>>>>>>> 912e12e4
}<|MERGE_RESOLUTION|>--- conflicted
+++ resolved
@@ -288,7 +288,7 @@
 	{ "create_blueprint_from_actor", py_unreal_engine_create_blueprint_from_actor, METH_VARARGS, "" },
 	{ "replace_blueprint", py_unreal_engine_replace_blueprint, METH_VARARGS, "" },
 	{ "get_blueprint_hierarchy_from_class", py_unreal_engine_get_blueprint_hierarchy_from_class, METH_VARARGS, "" },
-    { "reload_blueprint", py_unreal_engine_reload_blueprint, METH_VARARGS, "" },
+	{ "reload_blueprint", py_unreal_engine_reload_blueprint, METH_VARARGS, "" },
 	{ "compile_blueprint", py_unreal_engine_compile_blueprint, METH_VARARGS, "" },
 	{ "blueprint_add_member_variable", py_unreal_engine_blueprint_add_member_variable, METH_VARARGS, "" },
 	{ "blueprint_add_event_dispatcher", py_unreal_engine_blueprint_add_event_dispatcher, METH_VARARGS, "" },
@@ -978,7 +978,7 @@
 #endif
 			py_delegate->RemoveFromRoot();
 		}
-	}
+}
 	self->python_delegates_gc->clear();
 	delete self->python_delegates_gc;
 	self->python_delegates_gc = nullptr;
@@ -1074,9 +1074,9 @@
 #else
 							return PyLong_FromLong(u_enum->FindEnumIndex(item.Key));
 #endif
-						}
 					}
 				}
+			}
 #endif
 				if (self->ue_object->IsA<UEnum>())
 				{
@@ -1088,7 +1088,7 @@
 					return PyLong_FromLong(u_enum->FindEnumIndex(FName(UTF8_TO_TCHAR(attr))));
 #endif
 				}
-			}
+		}
 
 			if (function)
 			{
@@ -1096,8 +1096,8 @@
 				PyErr_Clear();
 				return py_ue_new_callable(function, self->ue_object);
 			}
-		}
-	}
+	}
+}
 	return ret;
 }
 
@@ -2090,7 +2090,7 @@
 	if (zero)
 	{
 		msg = PyBytes_AsString(zero);
-	}
+}
 #else
 	msg = PyString_AsString(PyObject_Str(value));
 #endif
@@ -2145,7 +2145,7 @@
 	}
 
 	PyErr_Clear();
-}
+	}
 
 // retrieve a UWorld from a generic UObject (if possible)
 UWorld *ue_get_uworld(ue_PyUObject *py_obj)
@@ -2810,7 +2810,7 @@
 				return true;
 			}
 
-			return false;
+				return false;
 		}
 
 
@@ -2818,12 +2818,12 @@
 		{
 			if (auto casted_prop = Cast<UObjectPropertyBase>(prop))
 			{
-				// ensure the object type is correct, otherwise crash could happen (soon or later)
-				if (!ue_obj->ue_object->IsA(casted_prop->PropertyClass))
-					return false;
-				casted_prop->SetObjectPropertyValue_InContainer(buffer, ue_obj->ue_object);
-				return true;
-			}
+			// ensure the object type is correct, otherwise crash could happen (soon or later)
+			if (!ue_obj->ue_object->IsA(casted_prop->PropertyClass))
+				return false;
+			casted_prop->SetObjectPropertyValue_InContainer(buffer, ue_obj->ue_object);
+			return true;
+		}
 			else if (auto casted_prop_soft_object = Cast<USoftObjectProperty>(prop))
 
 			{
@@ -3047,13 +3047,10 @@
 #else
 			prop->ImportText(*default_key_value, prop->ContainerPtrToValuePtr<uint8>(buffer), PPF_Localized, NULL);
 #endif
-		}
-#endif
-<<<<<<< HEAD
-
-=======
->>>>>>> 912e12e4
-	}
+	}
+#endif
+
+}
 
 	Py_ssize_t tuple_len = PyTuple_Size(args);
 
@@ -3537,7 +3534,21 @@
 	return function;
 }
 
-<<<<<<< HEAD
+FGuid *ue_py_check_fguid(PyObject *py_obj)
+{
+	ue_PyUScriptStruct *ue_py_struct = py_ue_is_uscriptstruct(py_obj);
+	if (!ue_py_struct)
+	{
+		return nullptr;
+	}
+
+	if (ue_py_struct->u_struct == FindObject<UScriptStruct>(ANY_PACKAGE, UTF8_TO_TCHAR((char *)"Guid")))
+	{
+		return (FGuid*)ue_py_struct->data;
+	}
+
+	return nullptr;
+}
 uint8 * do_ue_py_check_struct(PyObject *py_obj, UScriptStruct* chk_u_struct)
 {
     ue_PyUScriptStruct *ue_py_struct = py_ue_is_uscriptstruct(py_obj);
@@ -3560,20 +3571,4 @@
     }
 
     return ue_py_struct->u_struct->IsChildOf(parent_u_struct);
-=======
-FGuid *ue_py_check_fguid(PyObject *py_obj)
-{
-	ue_PyUScriptStruct *ue_py_struct = py_ue_is_uscriptstruct(py_obj);
-	if (!ue_py_struct)
-	{
-		return nullptr;
-	}
-
-	if (ue_py_struct->u_struct == FindObject<UScriptStruct>(ANY_PACKAGE, UTF8_TO_TCHAR((char *)"Guid")))
-	{
-		return (FGuid*)ue_py_struct->data;
-	}
-
-	return nullptr;
->>>>>>> 912e12e4
 }