--- conflicted
+++ resolved
@@ -1913,17 +1913,9 @@
 	if (!actor)
 		return PyErr_Format(PyExc_Exception, "argument is not an Actor");
 
-<<<<<<< HEAD
-#if ENGINE_MINOR_VERSION >= 17
-    UEditorLevelUtils::MoveSelectedActorsToLevel(level);
-#else
-	GEditor->MoveSelectedActorsToLevel(level);
-#endif
-=======
 	ULevel *level = ue_py_check_type<ULevel>(py_level);
 	if (!level)
 		return PyErr_Format(PyExc_Exception, "argument is not a ULevelStreaming");
->>>>>>> e1fbe9f6
 
 	TArray<AActor *> actors;
 	actors.Add(actor);
